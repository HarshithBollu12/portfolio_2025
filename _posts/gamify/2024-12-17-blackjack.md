---
layout: post
title: Blackjack
permalink: /gamify/blackjack
---
<<<<<<< HEAD

=======
>>>>>>> e5d378d8
<style>
    body {
        font-family: Arial, sans-serif;
        text-align: center;
        background-color: #121212;
        color: white;
    }
    .container {
        width: 40%;
        margin: auto;
        background-color: #222;
        padding: 20px;
        border-radius: 10px;
        box-shadow: 0px 0px 10px #fff;
    }
    button {
        background-color: black;
        color: white;
        border: 1px solid white;
        padding: 10px;
        margin: 5px;
        cursor: pointer;
    }
    button:disabled {
        background-color: grey;
        cursor: not-allowed;
    }
    .error {
        color: red;
        font-weight: bold;
    }
</style>

<div class="container">
    <h1>Blackjack Game</h1>
    <label for="betAmount">Bet Amount:</label>
    <input type="range" id="betAmount" min="1" max="1000" value="100" oninput="updateBetDisplay()">
    <span id="betValue">$100</span>
    <button id="startGame">Start Game</button>
    <button id="hit" disabled>Hit</button>
    <button id="stand" disabled>Stand</button>
    <button id="exit">Exit</button>
    <h2>Dealer's Hand</h2>
    <div id="dealerHand"></div>
    <h2>Your Hand</h2>
    <div id="playerHand"></div>
    <p id="gameStatus" class="error"></p>
<<<<<<< HEAD
</div>
<script src="https://cdn.jsdelivr.net/npm/jwt-decode/build/jwt-decode.min.js"></script>
<script type="module">
    import { javaURI, fetchOptions } from '{{site.baseurl}}/assets/js/api/config.js';
    let uid = "";
    // Ensure proper headers including authentication token
    function getFetchOptions() {
        const token = localStorage.getItem("authToken");
        if (!token) {
            console.error("No auth token found");
            return null;
        }
        return {
            method: "GET",
            headers: {
                "Content-Type": "application/json",
                "Authorization": `Bearer ${token}`,
            },
        };
    }
    async function getUID() {
        console.log("Fetching UID...");
        const options = getFetchOptions();
        if (!options) {
            document.getElementById("gameStatus").innerText = "Login required.";
            return;
        }
        try {
            const response = await fetch(`${javaURI}/api/person/get`, options);
            if (!response.ok) throw new Error(`Server response: ${response.status}`);
            const data = await response.json();
            if (!data || !data.uid) throw new Error("UID not found in response");
            uid = data.uid;
            console.log("UID:", uid);
        } catch (error) {
            console.error("Error fetching UID:", error);
            document.getElementById("gameStatus").innerText = "Error fetching UID. Please log in.";
        }
    }
    document.getElementById("startGame").addEventListener("click", async function () {
        try {
            await getUID();
            if (!uid) return;
            const bet = parseInt(document.getElementById("betAmount").value);
            const requestData = { uid, betAmount: bet };
            const response = await fetch(`${javaURI}/api/casino/blackjack/start`, {
                method: "POST",
                headers: {
                    "Content-Type": "application/json",
                    "Authorization": `Bearer ${localStorage.getItem("authToken")}`,
                },
                body: JSON.stringify(requestData),
            });
            if (!response.ok) throw new Error("Failed to start game.");
            const data = await response.json();
            updateUI(data, bet);
        } catch (error) {
            document.getElementById("gameStatus").innerText = error.message;
=======
    <h2>Balance: <span id="balance">$1000</span></h2>
</div>

<script>
    const API_URL = "http://localhost:8085/api/blackjack";
    let balance = 1000;

    function updateBetDisplay() {
        document.getElementById("betValue").innerText = `$${document.getElementById("betAmount").value}`;
    }

    document.getElementById("startGame").addEventListener("click", async function () {
        try {
            const bet = parseInt(document.getElementById("betAmount").value);
            if (bet > balance) {
                document.getElementById("gameStatus").innerText = "Insufficient balance!";
                return;
            }

            const response = await fetch(`${API_URL}/start?bet=${bet}`, { method: "POST" });
            if (!response.ok) throw new Error("Failed to start game.");

            const data = await response.json();
            updateUI(data, bet);

            document.getElementById("hit").disabled = false;
            document.getElementById("stand").disabled = false;
        } catch (error) {
            document.getElementById("gameStatus").innerText = error.message;
        }
    });

    document.getElementById("hit").addEventListener("click", async function () {
        try {
            const response = await fetch(`${API_URL}/hit`, { method: "POST" });
            if (!response.ok) throw new Error("Failed to hit.");

            const data = await response.json();
            updateUI(data);
        } catch (error) {
            document.getElementById("gameStatus").innerText = error.message;
        }
    });

    document.getElementById("stand").addEventListener("click", async function () {
        try {
            const response = await fetch(`${API_URL}/stand`, { method: "POST" });
            if (!response.ok) throw new Error("Failed to stand.");

            const data = await response.json();
            updateUI(data);

            document.getElementById("hit").disabled = true;
            document.getElementById("stand").disabled = true;

            adjustBalance(data);
        } catch (error) {
            document.getElementById("gameStatus").innerText = error.message;
        }
    });

    document.getElementById("exit").addEventListener("click", function () {
        window.location.reload();
    });

    function updateUI(data, bet = 0) {
        document.getElementById("dealerHand").innerText = `Dealer: ${data.dealerHand.join(", ")}`;
        document.getElementById("playerHand").innerText = `You: ${data.playerHand.join(", ")}`;
        document.getElementById("gameStatus").innerText = data.message || "";

        if (bet > 0) {
            balance -= bet;
            document.getElementById("balance").innerText = `$${balance}`;
>>>>>>> e5d378d8
        }
    });
    function updateBetDisplay() {
        document.getElementById("betValue").innerText = `$${document.getElementById("betAmount").value}`;
    }
<<<<<<< HEAD
</script>



=======

    function adjustBalance(data) {
        let bet = parseInt(document.getElementById("betAmount").value);

        if (data.message.includes("You win")) {
            balance += bet * 2;
        } else if (data.message.includes("Push")) {
            balance += bet;
        }

        document.getElementById("balance").innerText = `$${balance}`;
    }
</script>
>>>>>>> e5d378d8
<|MERGE_RESOLUTION|>--- conflicted
+++ resolved
@@ -3,10 +3,7 @@
 title: Blackjack
 permalink: /gamify/blackjack
 ---
-<<<<<<< HEAD
-
-=======
->>>>>>> e5d378d8
+
 <style>
     body {
         font-family: Arial, sans-serif;
@@ -54,7 +51,7 @@
     <h2>Your Hand</h2>
     <div id="playerHand"></div>
     <p id="gameStatus" class="error"></p>
-<<<<<<< HEAD
+
 </div>
 <script src="https://cdn.jsdelivr.net/npm/jwt-decode/build/jwt-decode.min.js"></script>
 <script type="module">
@@ -113,7 +110,7 @@
             updateUI(data, bet);
         } catch (error) {
             document.getElementById("gameStatus").innerText = error.message;
-=======
+
     <h2>Balance: <span id="balance">$1000</span></h2>
 </div>
 
@@ -187,18 +184,19 @@
         if (bet > 0) {
             balance -= bet;
             document.getElementById("balance").innerText = `$${balance}`;
->>>>>>> e5d378d8
+
         }
     });
     function updateBetDisplay() {
         document.getElementById("betValue").innerText = `$${document.getElementById("betAmount").value}`;
     }
-<<<<<<< HEAD
+
 </script>
 
 
 
-=======
+
+
 
     function adjustBalance(data) {
         let bet = parseInt(document.getElementById("betAmount").value);
@@ -212,4 +210,3 @@
         document.getElementById("balance").innerText = `$${balance}`;
     }
 </script>
->>>>>>> e5d378d8
