---
layout: none
permalink: /stocks/home
title: Stocks Home
---

<html lang="en">
<head>
    <meta charset="UTF-8">
    <meta name="viewport" content="width=device-width, initial-scale=1.0">
    <title>Stock Market Dashboard</title>
    <script src="https://cdn.jsdelivr.net/npm/chart.js"></script>
    <style>
        body {
            font-family: Arial, sans-serif;
            background-color: #f4f4f9;
            margin: 0;
            padding: 0;
        }
        .navbar {
            display: flex;
            justify-content: space-between;
            align-items: center;
            padding: 10px 20px;
            background-color: #001f3f; /* Dark blue background */
            color: #fff;
        }
        .navbar .logo {
            font-size: 24px;
            font-weight: bold;
            letter-spacing: 2px;
        }
        .navbar .nav-buttons {
            display: flex;
            gap: 20px;
        }
        .navbar .nav-buttons a {
            color: #fff;
            text-decoration: none;
            font-size: 16px;
            padding: 8px 16px;
            border-radius: 4px;
            transition: background-color 0.3s;
        }
        .navbar .nav-buttons a:hover {
            background-color: #ff8c00; /* Orange hover effect */
        }
        .dashboard {
            padding: 20px;
            display: flex;
            justify-content: flex-start;
            gap: 40px;
        }
        .dashboard-content {
            width: 70%; /* Increased width for the left side */
        }
        .sidebar {
            width: 25%; /* Width for the right side */
            display: flex;
            flex-direction: column;
            gap: 20px;
        }
        .stock-table, .your-stocks {
            background-color: #fff;
            padding: 20px;
            border-radius: 8px;
            box-shadow: 0 2px 4px rgba(0, 0, 0, 0.1);
        }
        .your-stocks, .stock-table {
            height: full; /* Height for tables */
        }
        .stock-table table, .your-stocks table {
            width: 100%;
            border-collapse: collapse;
        }
        .stock-table table, th, td, .your-stocks table, th, td {
            border: none; /* Removed the border to make it invisible */
        }
        .stock-table th, td, .your-stocks th, td {
            padding: 10px;
            text-align: left;
        }
        .stock-table th, .your-stocks th {
            background-color: #f2f2f2;
        }
        .welcome {
            font-size: 24px;
            font-weight: bold;
        }
        .summary-cards {
            display: flex;
            justify-content: space-between;
            margin: 20px 0;
        }
        .card {
            padding: 0px;
            margin: 10px;
            border-radius: 8px;
            box-shadow: 0 2px 4px rgba(0, 0, 0, 0.1);
            flex: 1;
            text-align: center;
            color: #fff; /* Text color set to white */
            padding-bottom: -40px;
        }
        .card-orange {
            background-color: #FF8C00; /* Orange color */
        }
        .card-purple {
            background-color: #6A0DAD; /* Purple color */
        }
        .card-darkblue {
            background-color: #001f3f; /* Dark blue color */
        }
        .card h2 {
            font-size: 20px;
        }
        .card p {
            font-size: 36px;
            font-weight: bold;
        }
        .chart-container {
            position: relative;
            background-color: #fff;
            padding: 20px;
            border-radius: 8px;
            box-shadow: 0 2px 4px rgba(0, 0, 0, 0.1);
            margin: 20px 0;
            display: flex;
            gap: 20px;
        }
        .chart {
            height: 100%; /* Set height to 100% to fill the container */
            width: 100%; /* Set height to 100% to fill the container */
            background-color: #fff; /* Set the chart background to white */
            border-radius: 8px;
            display: flex;
            align-items: center;
            justify-content: center;
            font-size: 24px;
            color: #999;
            flex: 1;
        }
        .search-container {
            margin-bottom: 20px; /* Add margin to space it out */
            display: flex;
        }
        .search-container input[type="text"] {
            width: 100%; /* Full width of the graph */
            padding: 12px;
            border: none;
            border-radius: 4px;
            outline: none;
            font-size: 16px;
        }
        .search-button {
            background-color: #ff8c00; /* Orange color */
            color: #fff;
            border: none;
            border-radius: 0 4px 4px 0; /* Rounded corners on the right */
            padding: 12px 20px;
            cursor: pointer;
            font-size: 16px;
            transition: background-color 0.3s;
        }
        .search-button:hover {
            background-color: #e07b00; /* Darker orange on hover */
        }
        /* Leaderboard modal styling */
        #leaderboardModal {
            display: none;
            position: fixed;
            top: 50%;
            left: auto;
            right: 50%;
            transform: translateY(-50%, -50%);
            background-color: #fff;
            padding: 20px;
            border-radius: 8px;
            box-shadow: 0 4px 8px rgba(0, 0, 0, 0.2);
            width: 80%;
            max-height: 80%;
            overflow-y: auto;
            z-index: 1000; /* Ensures modal is above other elements */
        }
        /* Semi-transparent background overlay */
        #modalOverlay {
            display: none;
            position: fixed;
            top: 0;
            left: 0;
            width: 100%;
            height: 100%;
            background-color: rgba(0, 0, 0, 0.5);
            z-index: 999; /* Ensures overlay is beneath modal */
        }
        /* Table styling */
        #leaderboardTable {
            width: 100%;
            border-collapse: collapse;
            margin-top: 20px;
        }
        #leaderboardTable th,
        #leaderboardTable td {
            text-align: left;
            padding: 10px;
            border: 1px solid #ddd;
        }
        #leaderboardTable th {
            background-color: #f8f8f8;
            font-weight: bold;
        }
        #leaderboardTable tr:nth-child(even) {
            background-color: #f9f9f9;
        }
        #leaderboardTable tr:hover {
            background-color: #f1f1f1;
        }
        /* Center the Close button */
        #closeLeaderboardButton {
            display: block;
            margin: 20px auto 0;
            padding: 10px 20px;
            background-color: #00274d; /* Adjust color as needed */
            color: #fff;
            border: none;
            border-radius: 5px;
            cursor: pointer;
            text-align: center;
            font-size: 16px;
        }
        #closeLeaderboardButton:hover {
            background-color: #004080; /* Hover color */
        }
    </style>
</head>
<body>
<div id="leaderboardModal" style="display: none; position: fixed; top: 50%; left: 50%; transform: translate(-50%, -50%); background-color: #fff; padding: 20px; border-radius: 8px; box-shadow: 0 4px 8px rgba(0, 0, 0, 0.2); width: 80%; max-height: 80%; overflow-y: auto;">
    <h3>Leaderboard</h3>
    <table style="width: 100%; border-collapse: collapse;">
        <thead>
            <tr>
                <th>Rank</th>
                <th>Username</th>
                <th>Total Portfolio Value</th>
            </tr>
        </thead>
        <tbody id="leaderboardTable">
            <tr>
                <td colspan="3" style="text-align: center;">Loading...</td>
            </tr>
        </tbody>
    </table>
    <button id="closeLeaderboardButton" style="margin-top: 10px; padding: 10px 20px; background-color: #001f3f; color: #fff; border: none; border-radius: 4px; cursor: pointer;">Close</button>
</div>
    <!-- Navigation Bar -->
    <nav class="navbar">
        <div class="logo">NITD</div>
        <div class="nav-buttons">
            <a href="{{site.baseurl}}/stocks/home">Home</a>
            <a href="{{site.baseurl}}/crypto/portfolio">Crypto</a>
            <a href="{{site.baseurl}}/stocks/viewer">Stocks</a>
            <a href="{{site.baseurl}}/stocks/portfolio">Portfolio</a>
            <a href="{{site.baseurl}}/stocks/buysell">Buy/Sell</a>
<<<<<<< HEAD
            <a href="{{site.baseurl}}/stocks/leaderboard">Leaderboard</a>
=======
            <a href="{{site.baseurl}}/crypto/portfolio">Crypto</a>
            <a onclick="logout()" href="{{site.baseurl}}/stocks/login">Logout</a> 
>>>>>>> ff8e2541
        </div>
    </nav>
    <!-- Dashboard Content   -->
    <div class="dashboard">
        <div class="dashboard-content">
            <h1 id="userIDName" class="welcome">Hi Rafael, Welcome Back</h1>
            <p>Invest your money with small risk!</p>
            <div class="summary-cards">
                <div class="card card-orange">
                    <h2>Today's Dollar Change</h2>
                    <p id="totalGain">NA</p>
                </div>
                <div class="card card-purple">
                    <h2>Today's Percent Change</h2>
                    <p id="percentIncrease">NA</p>
                </div>
                <div class="card card-darkblue">
                    <h2>Revenue Return</h2>
                    <p id="portfolioValue">NA</p>
                </div>
            </div>
            <div class="search-container">
               <input type="text" id="searchBar" placeholder="Search...">
               <button class="search-button" onclick="getStockData()">Search</button>
            </div>
            <div class="chart-container" id="chartContainer">
                <div class="chart" id="chart1">
                    <canvas id="stockChart" width="475" height="375">[Graph Placeholder]</canvas>
                </div>
            </div>
            <div id="output" style="color: red; padding-top: 10px;"></div>
        </div>
        <!-- Sidebar -->
        <div class="sidebar">
            <div class="your-stocks">
                <h3>Your Stocks</h3>
                <table id="yourStocksTable">
                    <tr>
                        <th>Stock</th>
                        <th>Price</th>
                    </tr>
                </table>
            </div>
            <div class="stock-table">
                <h3>Stock Prices</h3>
                <table>
                    <tr>
                        <th>Stock</th>
                        <th>Price</th>
                    </tr>
                    <tr>
                        <td>Spotify</td>
                        <td id="SpotifyPrice">$297,408</td>
                    </tr>
                    <tr>
                        <td>Apple</td>
                        <td id="ApplePrice">$142,845</td>
                    </tr>
                    <tr>
                        <td>Google</td>
                        <td id="GooglePrice">$2,823,894</td>
                    </tr>
                    <tr>
                        <td>Facebook</td>
                        <td id="FacebookPrice">$208,123</td>
                    </tr>
                    <tr>
                        <td>Microsoft</td>
                        <td id="MicrosoftPrice">$330,456</td>
                    </tr>
                </table>
            </div>
        </div>
    </div>
    <script>
    //import userID from 'http://127.0.0.1:4100/student_2025/stocks/login'
    var variable = localStorage.getItem('name')
    console.log(variable);
    var userID = localStorage.getItem('userID')
    const userIDElement = document.getElementById("userIDName");
    userIDElement.textContent = `Hi ${userID}, Welcome Back`;
    console.log(userID);
    async function getUserStocks() {
        try {
            const response = await fetch(`http://localhost:8085/user/getStocks?username=${userID}`);
            return await response.json();
        } catch (error) {
            console.error("Error fetching user stocks:", error);
            return [];
        }
    }
    async function updateYourStocksTable() {
        const userStocks = await getUserStocks();
        const table = document.getElementById("yourStocksTable");
        // Clear any existing rows (excluding header)
        table.innerHTML = `
            <tr>
                <th>Stock</th>
                <th>Price</th>
            </tr>`;
        // Populate the table with each user's stock and price
        for (const stockInfo of userStocks) {
            const { stockSymbol } = stockInfo;
            const price = await getStockPrice(stockSymbol);
            const row = document.createElement("tr");
            row.innerHTML = `
                <td>${stockSymbol}</td>
                <td id="${stockSymbol}Price">$${price}</td>
            `;
            table.appendChild(row);
        }
    }
    async function getStockPrice(stock) {
        try {
            const response = await fetch(`http://localhost:8085/api/stocks/${stock}`);
            const data = await response.json();
            return data?.chart?.result?.[0]?.meta?.regularMarketPrice ?? "N/A";
        } catch (error) {
            console.error("Error fetching stock price:", error);
            return "N/A";
        }
    }
    document.addEventListener("DOMContentLoaded", () => {
        updateYourStocksTable();
    });
    let stockChart; // Declare stockChart globally
    async function getStockData() {
        const stockSymbol = document.getElementById("searchBar").value;
        document.getElementById("output").textContent = ""; // Clear previous messages
     try {
        const response = await fetch(`http://localhost:8085/api/stocks/${stockSymbol}`);
        const data = await response.json();
        // Extract timestamps and prices
        const timestamps = data?.chart?.result?.[0]?.timestamp;
        const prices = data?.chart?.result?.[0]?.indicators?.quote?.[0]?.close;
        // Check if data exists
        if (timestamps && prices) {
                // Convert timestamps to readable dates
                const labels = timestamps.map(ts => new Date(ts * 1000).toLocaleString());
               displayChart(labels, prices, stockSymbol);
            } else {
                console.error(`Data not found for ${stockSymbol}. Response structure:`, data);
                document.getElementById("output").textContent = `Data not found for ${stockSymbol}.`;
            }
        } catch (error) {
            console.error('Error fetching stock data:', error);
            document.getElementById("output").textContent = "Error fetching stock data. Please try again later.";
        }
}
function displayChart(labels, prices, tickerSymbol) {
    const ctx = document.getElementById('stockChart').getContext('2d');
    // Destroy the old chart if it exists
    if (stockChart) {
        stockChart.destroy();
    }
    // Create a gradient fill
    const gradient = ctx.createLinearGradient(0, 0, 0, 400);
    gradient.addColorStop(0, 'rgba(106, 13, 173, 0.6)'); // Start with purple (rgba)
    gradient.addColorStop(1, 'rgba(255, 255, 255, 0.0)'); // Fade to transparent
    // Determine min and max values for the y-axis based on prices
    const minPrice = Math.min(...prices) * 0.55; // 5% below the minimum price
    const maxPrice = Math.max(...prices) * 1.05; // 5% above the maximum price
    // Create a new chart
    stockChart = new Chart(ctx, {
        type: 'line',
        data: {
            labels: labels,
            datasets: [{
                label: tickerSymbol.toUpperCase(),
                data: prices,
                borderColor: '#001f3f', // Dark blue color for the line
                borderWidth: 2,
                fill: true,
                backgroundColor: gradient,
                spanGaps: true,
                pointRadius: 0, // Remove dots
                tension: 0.1 // Smooth the line
            }]
        },
        options: {
            plugins: {
                legend: {
                    display: false // Hide the legend
                },
                tooltip: {
                    enabled: true, // Enable tooltips
                    mode: 'index', // Tooltip for closest point
                    intersect: false // Show tooltip when hovering close to the line
                }
            },
            responsive: true,
            maintainAspectRatio: false,
            scales: {
                x: {
                    title: { display: true, text: 'Timestamp' },
                    ticks: {
                        callback: function(value) {
                            // Format the timestamp to display only hours
                            return new Date(value).toLocaleTimeString([], { hour: '2-digit', minute: '2-digit' });
                        }
                    },
                    grid: {
                        display: false // Remove grid lines on x-axis
                    }
                },
                y: {
                    title: { display: true, text: 'Price (USD)' },
                    grid: {
                        display: false // Remove grid lines on y-axis
                    }
                }
            }
        }
    });
}
async function getStockPrice(stock) {
        try {
            const response = await fetch(`http://localhost:8085/api/stocks/${stock}`);
            const data = await response.json();
            console.log(data);
            const price = data?.chart?.result?.[0]?.meta?.regularMarketPrice;
            const outputElement = document.getElementById("output");
            if (price !== undefined) {
                //outputElement.textContent = `The price of ${stock} is: $${price}`;
                return(price)
            } else {
                outputElement.textContent = `Price not found for ${stock}.`;
                console.error(`Price not found for ${stock}. Response structure:`, data);
            }
        } catch (error) {
            console.error('Error fetching stock data:', error);
            document.getElementById("output").textContent = "Error fetching stock data. Please try again later.";
        }
return new Promise((resolve) => {
                setTimeout(() => {
                    resolve(prices[symbol]);
                }, 0); // Simulate network delay
            }); 
      }
      document.addEventListener("DOMContentLoaded", () => {
            updateStockPrices(); // Call the function after DOM is fully loaded
            getPortfolioPerformance(userID);
            //getUserIdFromAPI();
        });
async function updateStockPrices() {
            const stockSymbols = ['Spotify', 'Apple', 'Google', 'Facebook', 'Microsoft'];
            const tickerSymbols = ['SPOT', 'AAPL', 'GOOG', 'META', 'MSFT'];
            const tickerPrices = [];
            counter = 0; 
            for (const stock of tickerSymbols) {
                const price = await getStockPrice(stock);
                tickerPrices.push(price)              
                const priceElement = document.getElementById(stockSymbols[counter] + "Price");
                if (priceElement) {
                    priceElement.textContent = `$${price}`;
                } else {
                    console.error(`Element with ID ${stock + "Price"} not found.`);
                }
                counter++;                 
                //console.log(price);
                //console.log(tickerPrices);
                //console.log(priceElement);
                //console.log(counter);
            }
        }
async function getPortfolioPerformance(user) {
            // Fetch user's stocks and quantities
            const userStocks = await getUserStock(user);
            const userValue = await getUserValue(user);
            let totalGain = 0;
            let totalLatestValue = 0;
            let totalOldValue = 0;
            for (const { stockSymbol, quantity } of userStocks) {
                const latestPrice = await getStockPrice(stockSymbol);
                const oldPrice = await getOldStockPrice(stockSymbol);
                // Calculate gain for each stock
                const stockGain = (latestPrice - oldPrice) * quantity;
                totalGain += stockGain;
                // Calculate total values for percent increase calculation
                totalLatestValue += latestPrice * quantity;
                totalOldValue += oldPrice * quantity;
            }
            // Calculate percent increase
            const percentIncrease = ((totalLatestValue - totalOldValue) / totalOldValue) * 100;
            console.log(`total increase: $${totalGain.toFixed(2)}, percent increase: ${percentIncrease.toFixed(2)}%`);
            const totalElement = document.getElementById("totalGain");
            const percentElement = document.getElementById("percentIncrease");
            const valueElement = document.getElementById("portfolioValue");
            totalElement.textContent = `$${totalGain.toFixed(2)}`;
            percentElement.textContent = `${percentIncrease.toFixed(2)}%`;
            valueElement.textContent = `$${userValue.toFixed(2)}`;
        }
async function getUserStock(user) {
            try {
                const response = await fetch(`http://localhost:8085/user/getStocks?username=${user}`);
                const stocksData = await response.json();
                console.log(stocksData);
                return stocksData;
            } catch (error) {
                console.error("Error fetching user stocks:", error);
                return [];
            }
        }
async function getOldStockPrice(stock) {
        try {
            const response = await fetch(`http://localhost:8085/api/stocks/${stock}`);
            const data = await response.json();
            console.log(data);
            const oldPrice = data?.chart?.result?.[0]?.meta?.chartPreviousClose;
            const outputElement = document.getElementById("output");
            if (oldPrice !== undefined) {
                //outputElement.textContent = `The price of ${stock} is: $${price}`;
                 console.log(`The previous close price of ${stock} is: $${oldPrice}`);
                return(oldPrice)
            } else {
                outputElement.textContent = `Price not found for ${stock}.`;
                console.error(`Price not found for ${stock}. Response structure:`, data);
            }
        } catch (error) {
            console.error('Error fetching stock data:', error);
            document.getElementById("output").textContent = "Error fetching stock data. Please try again later.";
        }
      }
async function getUserValue(user) {
            try {
                const response = await fetch(`http://localhost:8085/user/portfolioValue?username=${user}`);
                const stocksData = await response.json();
                console.log(stocksData);
                return stocksData;
            } catch (error) {
                console.error("Error fetching user stocks:", error);
                return [];
            }
        }
async function logout() {
            userID = "";
            console.log(userID);
            localStorage.setItem('userID', userID)
            return(userID);   
        }
document.getElementById("leaderboardButton").addEventListener("click", async function () {
    const modal = document.getElementById("leaderboardModal");
    const overlay = document.getElementById("modalOverlay");
    const leaderboardTable = document.getElementById("leaderboardTable");
    // Display the modal and overlay
    modal.style.display = "block";
    overlay.style.display = "block";
    try {
        // Fetch leaderboard data
        const response = await fetch("http://localhost:8085/user/leaderboard"); // Update API endpoint if needed
        if (!response.ok) {
            throw new Error(`HTTP error! Status: ${response.status}`);
        }
        const data = await response.json();
        // Populate the leaderboard table
        leaderboardTable.innerHTML = data.map((item, index) => `
            <tr>
                <td>${index + 1}</td>
                <td>${item.username}</td>
                <td>$${item.portfolioValue.toFixed(2)}</td>
            </tr>
        `).join('');
    } catch (error) {
        console.error("Error fetching leaderboard:", error);
        leaderboardTable.innerHTML = `
            <tr>
                <td colspan="3" style="text-align: center; color: red;">Failed to load leaderboard data</td>
            </tr>
        `;
    }
});
document.getElementById("closeLeaderboardButton").addEventListener("click", function () {
    const modal = document.getElementById("leaderboardModal");
    const overlay = document.getElementById("modalOverlay");
    // Hide the modal and overlay
    modal.style.display = "none";
    overlay.style.display = "none";
});<|MERGE_RESOLUTION|>--- conflicted
+++ resolved
@@ -261,12 +261,9 @@
             <a href="{{site.baseurl}}/stocks/viewer">Stocks</a>
             <a href="{{site.baseurl}}/stocks/portfolio">Portfolio</a>
             <a href="{{site.baseurl}}/stocks/buysell">Buy/Sell</a>
-<<<<<<< HEAD
             <a href="{{site.baseurl}}/stocks/leaderboard">Leaderboard</a>
-=======
             <a href="{{site.baseurl}}/crypto/portfolio">Crypto</a>
             <a onclick="logout()" href="{{site.baseurl}}/stocks/login">Logout</a> 
->>>>>>> ff8e2541
         </div>
     </nav>
     <!-- Dashboard Content   -->
