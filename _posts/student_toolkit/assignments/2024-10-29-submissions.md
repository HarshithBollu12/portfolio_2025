--- conflicted
+++ resolved
@@ -97,11 +97,7 @@
 
 <div id="modal" class="modal">
     <div class="modal-content">
-<<<<<<< HEAD
-        <h2>Submit here ---</h2>
-=======
         <h2>Submit here --</h2>
->>>>>>> b972e758
         <!-- Dropdown with the "Seed" option included -->
         <select id="assignment-select">
             <option value="" disabled selected>Select a Assignment</option>
