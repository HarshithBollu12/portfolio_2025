--- conflicted
+++ resolved
@@ -1,12 +1,7 @@
 ---
 toc: false
 layout: post
-<<<<<<< HEAD
-title: Grader
-description: Grade your work
-=======
 title: AI Generator
->>>>>>> 780db173
 categories: [Collaboration]
 type: ccc
 ---
