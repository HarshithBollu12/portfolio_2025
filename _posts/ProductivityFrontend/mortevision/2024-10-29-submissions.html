--- conflicted
+++ resolved
@@ -78,13 +78,8 @@
             <input type="url" id="submissionLink" required />
         </div>
         
-<<<<<<< HEAD
-        <form action="/submit-comment" method="post">
-            <label for="comment" style="font-size: 18px;">Your Comment:</label><br>
-=======
         <form id="comment-form">
             <label for="comment">Your Comment:</label><br>
->>>>>>> 3c7987a8
             <textarea id="comment" name="comment" rows="5" cols="40" placeholder="Write your comment here..."></textarea><br><br>
             <input type="submit" value="Submit Comment">
         </form>
