// Define a mixin for common dropdown styles
@mixin dropdown-styles($background-color, $hover-color) {
  position: relative;
  display: inline-block;
  z-index: 1;

  &:hover .dropdown-content {
    display: block;
    animation: scaleIn 0.7s ease forwards;
  }

  .dropdown-content {
    display: none;
    position: fixed;
    background-color: $background-color;
    min-width: 160px;
    box-shadow: 0px 8px 16px 0px rgba(0,0,0,0.2);

    a {
      padding: 12px 16px;
      text-decoration: none;
      display: block;

      &:hover {
        background-color: $hover-color;
      }
    }
  }
}

// Original dropdown menu styles
.dropbtn {
  padding: 8px;
  font-size: 16px;
  border: none;
  cursor: pointer;
}

// Pass the hover color to the mixin
.dropdown {
  @include dropdown-styles(black,darkblue); // Original color for hover 
}

// New color for the second dropdown menu 
.dropdownp1 {
<<<<<<< HEAD
  position: relative;
  display: inline-block;
  z-index: 1;

  &:hover .dropdown-contentp1 {
    display: block;
  }

  .dropdown-contentp1 {
    display: none;
    position: fixed;
    background-color: rgb(159, 255, 56); // Use Dracula theme code cell background
    min-width: 160px;
    box-shadow: 0px 8px 16px 0px rgb(2, 239, 252);

    a {
      padding: 12px 16px;
      text-decoration: none;
      display: block;

      &:hover {
        background-color: rgb(0, 0, 0); // Use a slightly lighter Dracula theme color for hover
      }
    }
  }
=======
  @include dropdown-styles(black, rgb(159, 255, 56)); // New color for hover
}

.dropdownp2 {
  @include dropdown-styles(black,rgb(51, 17, 17)); // New color for hover
}

.dropdownp4 {
  @include dropdown-styles( rgb(51, 139, 253), #44475a); // New color for hover
>>>>>>> 8924e5cb
}<|MERGE_RESOLUTION|>--- conflicted
+++ resolved
@@ -43,33 +43,6 @@
 
 // New color for the second dropdown menu 
 .dropdownp1 {
-<<<<<<< HEAD
-  position: relative;
-  display: inline-block;
-  z-index: 1;
-
-  &:hover .dropdown-contentp1 {
-    display: block;
-  }
-
-  .dropdown-contentp1 {
-    display: none;
-    position: fixed;
-    background-color: rgb(159, 255, 56); // Use Dracula theme code cell background
-    min-width: 160px;
-    box-shadow: 0px 8px 16px 0px rgb(2, 239, 252);
-
-    a {
-      padding: 12px 16px;
-      text-decoration: none;
-      display: block;
-
-      &:hover {
-        background-color: rgb(0, 0, 0); // Use a slightly lighter Dracula theme color for hover
-      }
-    }
-  }
-=======
   @include dropdown-styles(black, rgb(159, 255, 56)); // New color for hover
 }
 
@@ -79,5 +52,4 @@
 
 .dropdownp4 {
   @include dropdown-styles( rgb(51, 139, 253), #44475a); // New color for hover
->>>>>>> 8924e5cb
 }