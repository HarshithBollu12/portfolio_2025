<<<<<<< HEAD
import { javaURI } from '../../js/api/config.js';
=======
import {javaURI} from '{{site.baseurl}}/assets/js/api/config.js';
>>>>>>> 9d200f96

let assignment = null;
let currentQueue = [];

window.person = "John Mortensen";

document.getElementById('addQueue').addEventListener('click', addToQueue);
document.getElementById('removeQueue').addEventListener('click', removeFromQueue);
document.getElementById('resetQueue').addEventListener('click', resetQueue);

let timerInterval;
let timerlength;
let queueUpdateInterval;

const URL = javaURI + "/api/assignments/"
console.log(URL)

function startTimer() {
    console.log("Timer Started")
    let time = timerlength;
    timerInterval = setInterval(() => {
        const minutes = Math.floor(time / 60);
        const seconds = time % 60;
        document.getElementById('timerDisplay').textContent =
            `${minutes.toString().padStart(2, '0')}:${seconds.toString().padStart(2, '0')}`;
        time--;
        if (time < 0) {
            clearInterval(timerInterval);
            moveToDoneQueue();
        }
    }, 1000);
}

window.startTimer = startTimer;

async function fetchQueue() {
<<<<<<< HEAD
    const response = await fetch(URL + `getQueue/${assignment}`);
=======
    const response = await fetch(`${javaURI}/api/assignments/getQueue/${assignment}`);
>>>>>>> 9d200f96
    if (response.ok) {
        const data = await response.json();
        updateQueueDisplay(data);
    }
}

async function addToQueue() {
<<<<<<< HEAD
    await fetch(URL + `addQueue/${assignment}`, {
=======
    const person = ["John Mortensen"];
    await fetch(`${javaURI}/api/assignments/addQueue/${assignment}`, {
>>>>>>> 9d200f96
        method: 'PUT',
        headers: { 'Content-Type': 'application/json' },
        body: JSON.stringify([person])
    });
    fetchQueue();
}

async function removeFromQueue() {
<<<<<<< HEAD
    await fetch(URL + `removeQueue/${assignment}`, {
=======
    const person = ["John Mortensen"];
    await fetch(`${javaURI}/api/assignments/removeQueue/${assignment}`, {
>>>>>>> 9d200f96
        method: 'PUT',
        headers: { 'Content-Type': 'application/json' },
        body: JSON.stringify([person])
    });
    fetchQueue();
}

async function moveToDoneQueue() {
    const firstPerson = [currentQueue[0]];
<<<<<<< HEAD
    await fetch(URL + `doneQueue/${assignment}`, {
=======
    await fetch(`${javaURI}/api/assignments/doneQueue/${assignment}`, {
>>>>>>> 9d200f96
        method: 'PUT',
        headers: { 'Content-Type': 'application/json' },
        body: JSON.stringify(firstPerson)
    });
    fetchQueue();
}

async function resetQueue() {
<<<<<<< HEAD
    await fetch(URL + `resetQueue/${assignment}`, {
=======
    await fetch(`${javaURI}/api/assignments/resetQueue/${assignment}`, {
>>>>>>> 9d200f96
        method: 'PUT'
    });
    fetchQueue();
}

function updateQueueDisplay(queue) {
    currentQueue = queue.queue;

    const notGoneList = document.getElementById('notGoneList');
    const waitingList = document.getElementById('waitingList');
    const doneList = document.getElementById('doneList');

    notGoneList.innerHTML = queue.haventGone.map(person => `<div class="card">${person}</div>`).join('');
    waitingList.innerHTML = queue.queue.map(person => `<div class="card">${person}</div>`).join('');
    doneList.innerHTML = queue.done.map(person => `<div class="card">${person}</div>`).join('');
}

document.getElementById('initializeQueue').addEventListener('click', initializeQueue);

async function fetchAssignments() {
<<<<<<< HEAD
    console.log(URL + 'debug')
    const response = await fetch(URL + 'debug');
=======
    const response = await fetch(`${javaURI}/api/assignments/getAssignments`);
>>>>>>> 9d200f96
    if (response.ok) {
        const assignments = await response.json();
        const dropdown = document.getElementById('assignmentDropdown');
        dropdown.innerHTML = assignments.map(assignment =>
            `<option value="${assignment.id}">${assignment.name}</option>`
        ).join('');
    }
}

// need to wait for function to only fetch from certain period
async function fetchPeople() {
<<<<<<< HEAD
    const response = await fetch(javaURI + '/api/people');
=======
    const response = await fetch(`${javaURI}/api/people`);
>>>>>>> 9d200f96
    if (response.ok) {
        const people = await response.json();
        return people.map(person => person.name);
    }
    return [];
}

async function initializeQueue() {
    timerlength = parseInt(document.getElementById("durationInput").value);
    const assignmentId = document.getElementById('assignmentDropdown').value;
    // const peopleList = await fetchPeople();
    const peopleList = ["John Mortensen", "Person 1", "Person 2"];

<<<<<<< HEAD
    await fetch(URL + `initQueue/${assignmentId}`, {
=======
    await fetch(`${javaURI}/api/assignments/initQueue/${assignmentId}`, {
>>>>>>> 9d200f96
        method: 'PUT',
        headers: { 'Content-Type': 'application/json' },
        body: JSON.stringify(peopleList)
    });
    assignment = assignmentId;
    fetchQueue();
    startQueueUpdateInterval(30);
}

// Start the interval to periodically update the queue
function startQueueUpdateInterval(intervalInSeconds) {
    if (queueUpdateInterval) clearInterval(queueUpdateInterval); // Clear existing interval if any
    queueUpdateInterval = setInterval(() => {
        console.log("Updating queue...");
        fetchQueue();
    }, intervalInSeconds * 1000);
}

// Stop the interval for queue updates if needed
function stopQueueUpdateInterval() {
    if (queueUpdateInterval) clearInterval(queueUpdateInterval);
}

fetchAssignments();
fetchQueue();

fetchAssignments();
fetchQueue();<|MERGE_RESOLUTION|>--- conflicted
+++ resolved
@@ -1,8 +1,4 @@
-<<<<<<< HEAD
 import { javaURI } from '../../js/api/config.js';
-=======
-import {javaURI} from '{{site.baseurl}}/assets/js/api/config.js';
->>>>>>> 9d200f96
 
 let assignment = null;
 let currentQueue = [];
@@ -19,6 +15,34 @@
 
 const URL = javaURI + "/api/assignments/"
 console.log(URL)
+async function fetchQueue() {
+    const response = await fetch(`${javaURI}/api/assignments/getQueue/${assignment}`);
+    if (response.ok) {
+        const data = await response.json();
+        updateQueueDisplay(data);
+        updateBeginTimerButton();
+    }
+}
+
+async function addToQueue() {
+    const person = ["John Mortensen"];
+    await fetch(`${javaURI}/api/assignments/addQueue/${assignment}`, {
+        method: 'PUT',
+        headers: { 'Content-Type': 'application/json' },
+        body: JSON.stringify(person)
+    });
+    fetchQueue();
+}
+
+async function removeFromQueue() {
+    const person = ["John Mortensen"];
+    await fetch(`${javaURI}/api/assignments/removeQueue/${assignment}`, {
+        method: 'PUT',
+        headers: { 'Content-Type': 'application/json' },
+        body: JSON.stringify(person)
+    });
+    fetchQueue();
+}
 
 function startTimer() {
     console.log("Timer Started")
@@ -39,11 +63,7 @@
 window.startTimer = startTimer;
 
 async function fetchQueue() {
-<<<<<<< HEAD
     const response = await fetch(URL + `getQueue/${assignment}`);
-=======
-    const response = await fetch(`${javaURI}/api/assignments/getQueue/${assignment}`);
->>>>>>> 9d200f96
     if (response.ok) {
         const data = await response.json();
         updateQueueDisplay(data);
@@ -51,12 +71,7 @@
 }
 
 async function addToQueue() {
-<<<<<<< HEAD
     await fetch(URL + `addQueue/${assignment}`, {
-=======
-    const person = ["John Mortensen"];
-    await fetch(`${javaURI}/api/assignments/addQueue/${assignment}`, {
->>>>>>> 9d200f96
         method: 'PUT',
         headers: { 'Content-Type': 'application/json' },
         body: JSON.stringify([person])
@@ -65,12 +80,7 @@
 }
 
 async function removeFromQueue() {
-<<<<<<< HEAD
     await fetch(URL + `removeQueue/${assignment}`, {
-=======
-    const person = ["John Mortensen"];
-    await fetch(`${javaURI}/api/assignments/removeQueue/${assignment}`, {
->>>>>>> 9d200f96
         method: 'PUT',
         headers: { 'Content-Type': 'application/json' },
         body: JSON.stringify([person])
@@ -80,11 +90,7 @@
 
 async function moveToDoneQueue() {
     const firstPerson = [currentQueue[0]];
-<<<<<<< HEAD
     await fetch(URL + `doneQueue/${assignment}`, {
-=======
-    await fetch(`${javaURI}/api/assignments/doneQueue/${assignment}`, {
->>>>>>> 9d200f96
         method: 'PUT',
         headers: { 'Content-Type': 'application/json' },
         body: JSON.stringify(firstPerson)
@@ -93,11 +99,7 @@
 }
 
 async function resetQueue() {
-<<<<<<< HEAD
     await fetch(URL + `resetQueue/${assignment}`, {
-=======
-    await fetch(`${javaURI}/api/assignments/resetQueue/${assignment}`, {
->>>>>>> 9d200f96
         method: 'PUT'
     });
     fetchQueue();
@@ -118,12 +120,8 @@
 document.getElementById('initializeQueue').addEventListener('click', initializeQueue);
 
 async function fetchAssignments() {
-<<<<<<< HEAD
     console.log(URL + 'debug')
     const response = await fetch(URL + 'debug');
-=======
-    const response = await fetch(`${javaURI}/api/assignments/getAssignments`);
->>>>>>> 9d200f96
     if (response.ok) {
         const assignments = await response.json();
         const dropdown = document.getElementById('assignmentDropdown');
@@ -135,11 +133,7 @@
 
 // need to wait for function to only fetch from certain period
 async function fetchPeople() {
-<<<<<<< HEAD
     const response = await fetch(javaURI + '/api/people');
-=======
-    const response = await fetch(`${javaURI}/api/people`);
->>>>>>> 9d200f96
     if (response.ok) {
         const people = await response.json();
         return people.map(person => person.name);
@@ -153,11 +147,7 @@
     // const peopleList = await fetchPeople();
     const peopleList = ["John Mortensen", "Person 1", "Person 2"];
 
-<<<<<<< HEAD
     await fetch(URL + `initQueue/${assignmentId}`, {
-=======
-    await fetch(`${javaURI}/api/assignments/initQueue/${assignmentId}`, {
->>>>>>> 9d200f96
         method: 'PUT',
         headers: { 'Content-Type': 'application/json' },
         body: JSON.stringify(peopleList)
