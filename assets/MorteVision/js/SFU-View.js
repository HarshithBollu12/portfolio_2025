--- conflicted
+++ resolved
@@ -1,5 +1,3 @@
-<<<<<<< HEAD
-=======
 import { javaURI } from '../../js/api/config.js';
 const servers = {
     iceServers:[
@@ -20,7 +18,6 @@
     ],
     iceCandidatePoolSize:10,
   }
->>>>>>> b8e6f736
 let globalPeer
 
 async function consumerInit() {
@@ -76,34 +73,7 @@
     document.getElementById("mortStream").srcObject = e.streams[0]
 }
 
-<<<<<<< HEAD
-signalingServer.onmessage = async(message) => {
-        const data = JSON.parse(message.data)
-        switch(data.event)
-        {
-            case "streamStarted":
-                    if(!globalPeer)
-                    {
-                        await consumerInit()
-                    }
-                    else
-                    {
-                        globalPeer.close()
-                        await consumerInit()
-                    }
-            break;
-    
-            case "streamEnded":
-                if(globalPeer)
-                    {
-                        globalPeer.close()
-                    }
-            break;
-                }
-    }
-=======
 document.getElementById("watchButton").addEventListener("click",function(e)
 {
     consumerInit()
-})
->>>>>>> b8e6f736
+})