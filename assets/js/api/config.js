export var pythonURI;
if (location.hostname === "localhost" || location.hostname === "127.0.0.1") {
    pythonURI = "http://localhost:8085";  // Same URI for localhost or 127.0.0.1
} else {
    pythonURI = "https://flask2025.nighthawkcodingsociety.com";
}

export var javaURI;
<<<<<<< HEAD
if (location.hostname === "localhost") {
        javaURI = "http://localhost:8085";
} else if (location.hostname === "127.0.0.1") {
        javaURI = "http://localhost:8085";
=======
if (location.hostname === "localhost" || location.hostname === "127.0.0.1") {
    javaURI = "http://localhost:8085";  // Same URI for localhost or 127.0.0.1
>>>>>>> 05f1de71
} else {
    javaURI = "https://spring2025.nighthawkcodingsociety.com";
}

export const fetchOptions = {
    method: 'GET',  // Default method is GET
    mode: 'cors', // Enable CORS (Cross-Origin Resource Sharing)
    cache: 'default', // Default caching behavior
    credentials: 'include', // Include credentials (cookies, etc.)
    headers: {
        'Content-Type': 'application/json',
        'X-Origin': 'client' // Custom header to identify source
    },
};

// User Login Function (allows both GET and POST)
export function login(options) {
    // Modify the options to use the correct method and include the request body
    const requestOptions  = {
        ...fetchOptions,  // Spread the existing fetchOptions object
        method: options.method || 'POST',  // Dynamically set the method (default to POST)
        body: options.method === 'POST' ? JSON.stringify(options.body) : undefined  // Only add body for POST requests
    };

    // Clear the message area
    document.getElementById(options.message).textContent = "";

    // Fetch JWT from the server
    fetch(options.URL, requestOptions)
    .then(response => {
        // Trap error response from the Web API
        if (!response.ok) {
            const errorMsg = 'Login error: ' + response.status;
            console.log(errorMsg);
            document.getElementById(options.message).textContent = errorMsg;
            return;  // Exit early if response is not OK
        }
        // Success: Proceed with callback
        options.callback();
    })
    .catch(error => {
        // Handle network errors
        console.log('Possible CORS or Service Down error: ' + error);
        document.getElementById(options.message).textContent = 'Possible CORS or service down error: ' + error;
    });
}<|MERGE_RESOLUTION|>--- conflicted
+++ resolved
@@ -6,15 +6,8 @@
 }
 
 export var javaURI;
-<<<<<<< HEAD
-if (location.hostname === "localhost") {
-        javaURI = "http://localhost:8085";
-} else if (location.hostname === "127.0.0.1") {
-        javaURI = "http://localhost:8085";
-=======
 if (location.hostname === "localhost" || location.hostname === "127.0.0.1") {
     javaURI = "http://localhost:8085";  // Same URI for localhost or 127.0.0.1
->>>>>>> 05f1de71
 } else {
     javaURI = "https://spring2025.nighthawkcodingsociety.com";
 }
