--- conflicted
+++ resolved
@@ -1,7 +1,7 @@
 import GameEnv from "./GameEnv.js";
 import Character from "./Character.js";
 import Prompt from "./Prompt.js";
-<<<<<<< HEAD
+
 class Npc extends Character {
     constructor(data = null) {
         super(data);
@@ -9,7 +9,7 @@
         this.questions = Prompt.shuffleArray(data?.quiz?.questions || []); // Shuffle questions
         this.currentQuestionIndex = 0; // Start from the first question
         this.alertTimeout = null;
-=======
+
 
 class Npc extends Character {
     constructor(data = null) {
@@ -20,7 +20,7 @@
         this.currentQuestionIndex = 0; // Initialize the current question index
         this.alertTimeout = null;
 
->>>>>>> 0b4454e5
+
         this.bindEventListeners();
     }
     /**
@@ -31,20 +31,20 @@
         this.draw();
     }
     /**
-<<<<<<< HEAD
+
      * Bind key event listeners for proximity interaction.
-=======
+
      * Binds key event listeners to handle object movement.
      * 
      * This method binds keydown and keyup event listeners to handle object movement.
      * The .bind(this) method ensures that 'this' refers to the object object.
->>>>>>> 0b4454e5
+
      */
     bindEventListeners() {
         addEventListener('keydown', this.handleKeyDown.bind(this));
         addEventListener('keyup', this.handleKeyUp.bind(this));
     }
-<<<<<<< HEAD
+
     /**
      * Handle keydown events for interaction.
      * @param {Object} event - The keydown event.
@@ -53,7 +53,7 @@
         switch (key) {
             case 'e': // Player 1 interaction
             case 'u': // Player 2 interaction
-=======
+
     
     /**
      * Handles keydown events for proximity interaction.
@@ -74,7 +74,7 @@
         switch (key) {
             case 'e': // Player 1 
             case 'u': // Player 2 
->>>>>>> 0b4454e5
+
                 this.shareQuizQuestion();
                 break;
         }
@@ -92,7 +92,7 @@
             }
         }
     }
-<<<<<<< HEAD
+
     /**
      * Get the next question in the shuffled array.
      * @returns {string} - The next quiz question.
@@ -114,7 +114,7 @@
                     // Assign this NPC as the current NPC in the Prompt system
                     Prompt.currentNpc = this;
                     // Open the Prompt panel with this NPC's details
-=======
+
 
     // Get the next question in the shuffled array
     getNextQuestion() {
@@ -137,7 +137,7 @@
             players.forEach(player => {
                 if (!Prompt.isOpen) {
                     // Display the custom prompt with the NPC's name and question
->>>>>>> 0b4454e5
+
                     Prompt.openPromptPanel(this);
                 }
             });
