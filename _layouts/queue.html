<head>
    <link rel="stylesheet" href="queue.css">
</head>

<<<<<<< HEAD

    <div class="container">
        <div class="components">

            <div class="queue-header">
                <h2 id="teacherName">Queue</h2>
            </div>
            
            <div class="queue-info">
                <p id="position">Your position in line: #</p>
                <p id="estimatedTime">Estimated time: ~ mins</p>
            </div>
            
            <div class="queue-list">
                <p>Students currently in line:</p>
                <ul id="studentList">
                    <!-- Students will be listed here -->
                </ul>
            </div>
    
            <div class="queue-actions">
                <button type="button" onclick="addToQueue()">Add Me to Queue</button>
                <button type="button" onclick="removeFromQueue()">Remove Me from Queue</button>
                <button type="button" onclick="goToProfile()">Go to Profile</button>
                <button type="button" onclick="reportIssue()">Report Issue</button>
            </div>        
=======
<body>
    <div class="queue-container">
        <div class="queue-header">
            <h2 id="teacherName">Mr. Mortensen’s Queue</h2>
        </div>

        <div class="queue-info">
            <p id="position">Your position in line: #</p>
            <p id="estimatedTime">Estimated time: ~ mins</p>
        </div>

        <div class="queue-list">
            <p>Students currently in line:</p>
            <ul id="studentList">
                <!-- Students will be listed here -->
            </ul>
        </div>

        <div class="queue-actions">
            <button type="button" onclick="addToQueue()">Add Me to Queue</button>
            <button type="button" onclick="removeFromQueue()">Remove Me from Queue</button>
            <button type="button" onclick="goToProfile()">Go to Profile</button>
            <button type="button" onclick="reportIssue()">Report Issue</button>
            <button type="button" onclick="getIssues()">View Issues</button>
>>>>>>> 8e52370e
        </div>
    </div>


<script>
    function getIssues()
    {
        window.location.href = "{{site.baseurl}}/get-issues"
    }
    function goToProfile() {
        // Redirect to profile page
        window.location.href = "{{site.baseurl}}/profile";
    }

    function reportIssue() {
        // Redirect to issue report page
        window.location.href = "{{site.baseurl}}/issue";
    }

    // Global variable to store queue data
    window.studentsInQueue = [];

    function displayQueue() {
        const studentList = document.getElementById("studentList");
        studentList.innerHTML = ""; // Clear the list

        // Display the queue
        window.studentsInQueue.forEach((student) => {
            const listItem = document.createElement("li");
            listItem.textContent = student;
            if (student === studentName) listItem.style.color = "red"; // Highlight user's name in red
            studentList.appendChild(listItem);
        });

        // Disable "Add Me to Queue" button if student is already in queue
        const addButton = document.querySelector('button[onclick="addToQueue()"]');
        if (window.studentsInQueue.includes(studentName)) {
            addButton.disabled = true;
        } else {
            addButton.disabled = false;
        }

        // Update position and estimated time
        const position = window.studentsInQueue.indexOf(studentName) + 1;
        document.getElementById("position").textContent = `Your position in line: #${position}`;
        document.getElementById("estimatedTime").textContent = `Estimated time: ~${position * 3} mins`;
    }

    // Initial display
    displayQueue();
</script>

<script>
    const url = `http://localhost:8085/api/queue`;
    const getUrl = url + '/all';
    const addUrl = url + '/add';
    const removeUrl = url + '/remove';

    const fetchOptions = {
        headers: {
            "Content-Type": "application/json"
        }
    };

    const postOptions = {
        ...fetchOptions,
        method: 'POST',
    };
    const deleteOptions = {
        ...fetchOptions,
        method: 'DELETE',
    };

    // Get teacher name and student name from local storage or variables
    const teacherName = "Mortensen"; // Replace with dynamic teacher name if needed
    const studentName = localStorage.getItem("email"); // Assume stored from login

    // Function to fetch and display Mortensen's queue data
    function fetchQueueData() {
        fetch(getUrl, fetchOptions)
            .then(response => {
                if (response.status !== 200) {
                    console.error("Failed to fetch queue data.");
                    return;
                }
                return response.json();
            })
            .then(data => {
                console.log("Queue data:", data);
                const mortensenQueue = data.find(queue => queue.teacherName === teacherName);
                if (mortensenQueue) {
                    window.studentsInQueue = mortensenQueue.peopleQueue.split(','); // Convert the queue string into an array
                    displayQueue();
                } else {
                    console.error("Mortensen's queue not found.");
                }
            })
            .catch(error => console.error("Error fetching data:", error));
    }

    // Function to add student to the queue
    function addToQueue() {
        const queuer = {
            teacherName: teacherName,
            studentName: studentName,
        };

        fetch(addUrl, {
            ...postOptions,
            body: JSON.stringify(queuer),
        })
            .then(response => {
                if (response.ok) {
                    fetchQueueData(); // Refresh the queue after adding
                } else {
                    alert("Failed to add to queue.");
                }
            })
            .catch(error => console.error("Error adding to queue:", error));
        console.log("Added to queue:", queuer);
    }

    // Function to remove student from the queue
    function removeFromQueue() {
        const queuer = {
            teacherName: teacherName,
            studentName: studentName,
        };

        fetch(removeUrl, {
            ...deleteOptions,
            body: JSON.stringify(queuer),
        })
            .then(response => {
                if (response.ok) {
                    fetchQueueData(); // Refresh the queue after removing
                } else {
                    alert("Failed to remove from queue.");
                }
            })
            .catch(error => console.error("Error removing from queue:", error));
        console.log("Removed from queue:", queuer);
    }

    // Fetch data every 10 seconds
    setInterval(fetchQueueData, 10000);

    // Initial fetch
    fetchQueueData();
</script><|MERGE_RESOLUTION|>--- conflicted
+++ resolved
@@ -2,7 +2,6 @@
     <link rel="stylesheet" href="queue.css">
 </head>
 
-<<<<<<< HEAD
 
     <div class="container">
         <div class="components">
@@ -10,12 +9,12 @@
             <div class="queue-header">
                 <h2 id="teacherName">Queue</h2>
             </div>
-            
+    
             <div class="queue-info">
                 <p id="position">Your position in line: #</p>
                 <p id="estimatedTime">Estimated time: ~ mins</p>
             </div>
-            
+    
             <div class="queue-list">
                 <p>Students currently in line:</p>
                 <ul id="studentList">
@@ -28,33 +27,8 @@
                 <button type="button" onclick="removeFromQueue()">Remove Me from Queue</button>
                 <button type="button" onclick="goToProfile()">Go to Profile</button>
                 <button type="button" onclick="reportIssue()">Report Issue</button>
-            </div>        
-=======
-<body>
-    <div class="queue-container">
-        <div class="queue-header">
-            <h2 id="teacherName">Mr. Mortensen’s Queue</h2>
-        </div>
-
-        <div class="queue-info">
-            <p id="position">Your position in line: #</p>
-            <p id="estimatedTime">Estimated time: ~ mins</p>
-        </div>
-
-        <div class="queue-list">
-            <p>Students currently in line:</p>
-            <ul id="studentList">
-                <!-- Students will be listed here -->
-            </ul>
-        </div>
-
-        <div class="queue-actions">
-            <button type="button" onclick="addToQueue()">Add Me to Queue</button>
-            <button type="button" onclick="removeFromQueue()">Remove Me from Queue</button>
-            <button type="button" onclick="goToProfile()">Go to Profile</button>
-            <button type="button" onclick="reportIssue()">Report Issue</button>
             <button type="button" onclick="getIssues()">View Issues</button>
->>>>>>> 8e52370e
+            </div>
         </div>
     </div>
 
