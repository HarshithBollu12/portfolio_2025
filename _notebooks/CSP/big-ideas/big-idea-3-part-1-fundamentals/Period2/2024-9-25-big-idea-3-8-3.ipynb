{
 "cells": [
  {
   "cell_type": "raw",
   "metadata": {
    "vscode": {
     "languageId": "raw"
    }
   },
   "source": [
    "---\n",
    "toc: false\n",
    "comments: true\n",
    "layout: post\n",
    "title: 3.8.3 Index Loops\n",
    "description: Student led teaching on Iteration. Learn how to do loops with Java and Python.\n",
    "permalink: /csp/big-idea/p2/3-8-3\n",
    "categories: [CSP Big Ideas]\n",
    "author:  Alejandro Rubio\n",
    "menu: nav/csp_units/csp_unit3_p2_fundamentals.html\n",
    "---"
   ]
  },
  {
   "cell_type": "markdown",
   "metadata": {},
   "source": [
    "<span style=\"color: pink; font-size: 30px; font-family: 'Times New Roman';\"> **What is an \"Index Loop\"?** </span>\n",
    "\n",
    "<span style=\"color: pink; font-size: 25px; font-family: 'Times New Roman';\"> Index Loop </span>\n",
    "\n",
    "An **index loop** iterates, repeats through elements in a collection sequentially, over elements of a sequence while tracking their **index** (position). This is useful when both the **value** and its **position** are needed.\n",
    "\n",
    "In Python, the `enumerate()` function creates an index loop, providing both the index and the element.\n",
    "\n",
    "- **Access elements** alongside their index\n",
    "- **Perform operations** based on an element's position\n",
    "\n",
    "**Example**: You can display both the index and the item in a list using an index loop.\n",
    "\n",
    "\n",
    "<span style=\"color: pink; font-size: 25px; font-family: 'Times New Roman';\">  Python Index Loop </span>"
   ]
  },
  {
   "cell_type": "code",
   "execution_count": 9,
   "metadata": {},
   "outputs": [
    {
     "name": "stdout",
     "output_type": "stream",
     "text": [
      "Index 0: Item 1\n",
      "Index 1: Item 2\n",
      "Index 2: Item 3\n",
      "Index 3: Item 4\n",
      "Index 4: Item 5\n"
     ]
    }
   ],
   "source": [
    "# List of items\n",
    "items = [\"Item 1\", \"Item 2\", \"Item 3\", \"Item 4\", \"Item 5\"]\n",
    "\n",
    "# Loop through the items list and print each item with its index\n",
    "for index, item in enumerate(items):\n",
    "    print(f\"Index {index}: {item}\")\n"
   ]
  },
  {
   "cell_type": "markdown",
   "metadata": {},
   "source": [
    "<span style=\"color: pink; font-size: 30px; font-family: 'Times New Roman';\"> Javascript Index loop </span>"
   ]
  },
  {
   "cell_type": "code",
   "execution_count": 10,
   "metadata": {
    "vscode": {
     "languageId": "javascript"
    }
   },
   "outputs": [
    {
     "data": {
      "application/javascript": "\nconst items = [\"Item 1\", \"Item 2\", \"Item 3\", \"Item 4\", \"Item 5\"];\n\nitems.forEach((item, index) => {\n    console.log(`Index ${index}: ${item}`);\n});\n",
      "text/plain": [
       "<IPython.core.display.Javascript object>"
      ]
     },
     "metadata": {},
     "output_type": "display_data"
    }
   ],
   "source": [
    "%%javascript\n",
    "\n",
    "const items = [\"Item 1\", \"Item 2\", \"Item 3\", \"Item 4\", \"Item 5\"];\n",
    "\n",
    "items.forEach((item, index) => {\n",
    "    console.log(`Index ${index}: ${item}`);\n",
    "});\n"
   ]
  },
  {
   "cell_type": "markdown",
   "metadata": {},
   "source": [
    "<span style=\"color: pink; font-size: 30px; font-family: 'Times New Roman';\">  Python Popcorn Hack </span>\n",
    "\n",
    "\n",
    "\n",
    "\n",
    "\n"
   ]
  },
  {
   "cell_type": "code",
   "execution_count": 11,
   "metadata": {},
   "outputs": [
    {
     "name": "stdout",
     "output_type": "stream",
     "text": [
      "Your To-Do List:\n",
      "1. Finish homework\n",
      "2. Clean the room\n",
      "3. Go grocery shopping\n",
      "4. Read a book\n",
      "5. Exercise\n"
     ]
    }
   ],
   "source": [
    "# List of tasks\n",
    "tasks = [\n",
    "    \"Finish homework\",\n",
    "    \"Clean the room\",\n",
    "    \"Go grocery shopping\",\n",
    "    \"Read a book\",\n",
    "    \"Exercise\"\n",
    "]\n",
    "\n",
    "# Function to display tasks with indices\n",
    "def display_tasks():\n",
    "    print(\"Your To-Do List:\")\n",
    "    for index in range(len(tasks)):\n",
    "        print(f\"{index + 1}. {tasks[index]}\")  # Display task with its index\n",
    "\n",
    "# Call the function\n",
    "display_tasks()\n"
   ]
  },
  {
   "cell_type": "markdown",
   "metadata": {},
   "source": [
    "<span style=\"color: pink; font-size: 30px; font-family: 'Times New Roman';\"> Javascript Popcorn Hack </span>"
   ]
  },
  {
   "cell_type": "code",
<<<<<<< HEAD
   "execution_count": null,
=======
   "execution_count": 12,
   "metadata": {
    "vscode": {
     "languageId": "javascript"
    }
   },
   "outputs": [
    {
     "data": {
      "application/javascript": "// List of tasks\nconst tasks = [\n    \"Finish homework\",\n    \"Clean the room\",\n    \"Go grocery shopping\",\n    \"Read a book\",\n    \"Exercise\"\n];\n\n// Function to display tasks with indices\nfunction displayTasks() {\n    console.log(\"Your To-Do List:\");\n    for (let index = 0; index < tasks.length; index++) {\n        console.log(`${index + 1}. ${tasks[index]}`); // Display task with its index\n    }\n}\n\n// Call the function\ndisplayTasks();\n",
      "text/plain": [
       "<IPython.core.display.Javascript object>"
      ]
     },
     "metadata": {},
     "output_type": "display_data"
    }
   ],
   "source": [
    "%%javascript\n",
    "// List of tasks\n",
    "const tasks = [\n",
    "    \"Finish homework\",\n",
    "    \"Clean the room\",\n",
    "    \"Go grocery shopping\",\n",
    "    \"Read a book\",\n",
    "    \"Exercise\"\n",
    "];\n",
    "\n",
    "// Function to display tasks with indices\n",
    "function displayTasks() {\n",
    "    console.log(\"Your To-Do List:\");\n",
    "    for (let index = 0; index < tasks.length; index++) {\n",
    "        console.log(`${index + 1}. ${tasks[index]}`); // Display task with its index\n",
    "    }\n",
    "}\n",
    "\n",
    "// Call the function\n",
    "displayTasks();"
   ]
  },
  {
   "cell_type": "markdown",
>>>>>>> d85c4522
   "metadata": {},
   "outputs": [],
   "source": [
    "<span style=\"color: pink; font-size: 25px; font-family: 'Times New Roman';\">  Summary of To-Do List Codes </span>\n",
    "\n",
    "Both the Python and JavaScript codes display a list of tasks with their indices.\n",
    "\n",
    "1. **Task List**: Define a list of tasks.\n",
    "   \n",
    "2. **Display Function**: Create a function that loops through the tasks and prints each one alongside its index.\n",
    "\n",
    "3. **Function Call**: Execute the function to show the list.\n",
    "\n",
    "<span style=\"color: pink; font-size: 25px; font-family: 'Times New Roman';\"> How to Create Your Own </span>\n",
    "\n",
    "To create your own version, follow these steps:\n",
    "\n",
    "1. **Define Your Tasks**: List the tasks you want to include.\n",
    "\n",
    "2. **Create a Display Function**: Write a function that iterates through the tasks and prints them with their indices.\n",
    "\n",
    "3. **Call the Function**: Execute the function to display your tasks.\n",
    "\n",
    "Using this template, you can easily customize your own to-do list!\n"
   ]
  }
 ],
 "metadata": {
  "kernelspec": {
   "display_name": "venv",
   "language": "python",
   "name": "python3"
  },
  "language_info": {
   "codemirror_mode": {
    "name": "ipython",
    "version": 3
   },
   "file_extension": ".py",
   "mimetype": "text/x-python",
   "name": "python",
   "version": "3.12.5"
  }
 },
 "nbformat": 4,
 "nbformat_minor": 2
}<|MERGE_RESOLUTION|>--- conflicted
+++ resolved
@@ -164,9 +164,6 @@
   },
   {
    "cell_type": "code",
-<<<<<<< HEAD
-   "execution_count": null,
-=======
    "execution_count": 12,
    "metadata": {
     "vscode": {
@@ -210,7 +207,6 @@
   },
   {
    "cell_type": "markdown",
->>>>>>> d85c4522
    "metadata": {},
    "outputs": [],
    "source": [
