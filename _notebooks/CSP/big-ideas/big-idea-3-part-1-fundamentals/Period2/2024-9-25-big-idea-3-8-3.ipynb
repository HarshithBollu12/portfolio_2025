{
 "cells": [
  {
   "cell_type": "raw",
   "metadata": {
    "vscode": {
     "languageId": "raw"
    }
   },
   "source": [
    "---\n",
    "toc: false\n",
    "comments: true\n",
    "layout: post\n",
    "title: 3.8.3 Index Loops\n",
    "description: Student led teaching on Iteration. Learn how to do loops with Java and Python.\n",
    "permalink: /csp/big-idea/p2/3-8-3\n",
    "categories: [CSP Big Ideas]\n",
    "author:  Arshia, Mirabelle, Alejandro, Prajna\n",
    "menu: nav/csp_units/csp_unit3_p2_fundamentals.html\n",
    "---"
   ]
  },
  {
   "cell_type": "markdown",
   "metadata": {},
   "source": [
    "## **What is an \"Index Loop\"?**\n",
    "\n",
    "### Index Loop\n",
    "\n",
    "An **index loop** iterates, repeats through elements in a collection sequentially, over elements of a sequence while tracking their **index** (position). This is useful when both the **value** and its **position** are needed.\n",
    "\n",
    "In Python, the `enumerate()` function creates an index loop, providing both the index and the element.\n",
    "\n",
    "- **Access elements** alongside their index\n",
    "- **Perform operations** based on an element's position\n",
    "\n",
    "**Example**: You can display both the index and the item in a list using an index loop.\n",
    "\n",
    "\n",
    "### Python Index Loop"
   ]
  },
  {
   "cell_type": "code",
   "execution_count": 28,
   "metadata": {},
   "outputs": [
    {
     "name": "stdout",
     "output_type": "stream",
     "text": [
      "Index 0: Item 1\n",
      "Index 1: Item 2\n",
      "Index 2: Item 3\n",
      "Index 3: Item 4\n",
      "Index 4: Item 5\n"
     ]
    }
   ],
   "source": [
    "# List of items\n",
    "items = [\"Item 1\", \"Item 2\", \"Item 3\", \"Item 4\", \"Item 5\"]\n",
    "\n",
    "# Loop through the items list and print each item with its index\n",
    "for index, item in enumerate(items):\n",
    "    print(f\"Index {index}: {item}\")\n"
   ]
  },
  {
   "cell_type": "markdown",
   "metadata": {},
   "source": [
    "### Javascript Index loop"
   ]
  },
  {
   "cell_type": "code",
   "execution_count": 11,
   "metadata": {},
   "outputs": [
    {
     "data": {
      "application/javascript": "\nconst items = [\"Item 1\", \"Item 2\", \"Item 3\", \"Item 4\", \"Item 5\"];\n\nitems.forEach((item, index) => {\n    console.log(`Index ${index}: ${item}`);\n});\n",
      "text/plain": [
       "<IPython.core.display.Javascript object>"
      ]
     },
     "metadata": {},
     "output_type": "display_data"
    }
   ],
   "source": [
    "%%js\n",
    "\n",
    "const items = [\"Item 1\", \"Item 2\", \"Item 3\", \"Item 4\", \"Item 5\"];\n",
    "\n",
    "items.forEach((item, index) => {\n",
    "    console.log(`Index ${index}: ${item}`);\n",
    "});\n"
   ]
  },
  {
   "cell_type": "markdown",
   "metadata": {},
   "source": [
    "## Python Popcorn Hack"
   ]
  },
  {
   "cell_type": "code",
   "execution_count": 27,
   "metadata": {},
   "outputs": [
    {
     "name": "stdout",
     "output_type": "stream",
     "text": [
      "Your To-Do List:\n",
      "1. Finish homework\n",
      "2. Clean the room\n",
      "3. Go grocery shopping\n",
      "4. Read a book\n",
      "5. Exercise\n"
     ]
    }
   ],
   "source": [
    "# List of tasks\n",
    "tasks = [\n",
    "    \"Finish homework\",\n",
    "    \"Clean the room\",\n",
    "    \"Go grocery shopping\",\n",
    "    \"Read a book\",\n",
    "    \"Exercise\"\n",
    "]\n",
    "\n",
    "# Function to display tasks with indices\n",
    "def display_tasks():\n",
    "    print(\"Your To-Do List:\")\n",
    "    for index in range(len(tasks)):\n",
    "        print(f\"{index + 1}. {tasks[index]}\")  # Display task with its index\n",
    "\n",
    "# Call the function\n",
    "display_tasks()\n"
   ]
  },
  {
   "cell_type": "markdown",
   "metadata": {},
   "source": [
    "## javascript Popcorn Hack"
   ]
  },
  {
   "cell_type": "code",
<<<<<<< HEAD
   "execution_count": 1,
   "metadata": {},
   "outputs": [
    {
     "name": "stdout",
     "output_type": "stream",
     "text": [
      "3-8-3\n"
     ]
    }
   ],
=======
   "execution_count": 32,
   "metadata": {},
   "outputs": [
    {
     "data": {
      "application/javascript": "// List of tasks\nconst tasks = [\n    \"Finish homework\",\n    \"Clean the room\",\n    \"Go grocery shopping\",\n    \"Read a book\",\n    \"Exercise\"\n];\n\n// Function to display tasks with indices\nfunction displayTasks() {\n    console.log(\"Your To-Do List:\");\n    for (let index = 0; index < tasks.length; index++) {\n        console.log(`${index + 1}. ${tasks[index]}`); // Display task with its index\n    }\n}\n\n// Call the function\ndisplayTasks();\n",
      "text/plain": [
       "<IPython.core.display.Javascript object>"
      ]
     },
     "metadata": {},
     "output_type": "display_data"
    }
   ],
   "source": [
    "%%js\n",
    "// List of tasks\n",
    "const tasks = [\n",
    "    \"Finish homework\",\n",
    "    \"Clean the room\",\n",
    "    \"Go grocery shopping\",\n",
    "    \"Read a book\",\n",
    "    \"Exercise\"\n",
    "];\n",
    "\n",
    "// Function to display tasks with indices\n",
    "function displayTasks() {\n",
    "    console.log(\"Your To-Do List:\");\n",
    "    for (let index = 0; index < tasks.length; index++) {\n",
    "        console.log(`${index + 1}. ${tasks[index]}`); // Display task with its index\n",
    "    }\n",
    "}\n",
    "\n",
    "// Call the function\n",
    "displayTasks();"
   ]
  },
  {
   "cell_type": "markdown",
   "metadata": {},
>>>>>>> 0bad0d21
   "source": [
    "### Summary of To-Do List Codes\n",
    "\n",
    "Both the Python and JavaScript codes display a list of tasks with their indices.\n",
    "\n",
    "1. **Task List**: Define a list of tasks.\n",
    "   \n",
    "2. **Display Function**: Create a function that loops through the tasks and prints each one alongside its index.\n",
    "\n",
    "3. **Function Call**: Execute the function to show the list.\n",
    "\n",
    "### How to Create Your Own\n",
    "\n",
    "To create your own version, follow these steps:\n",
    "\n",
    "1. **Define Your Tasks**: List the tasks you want to include.\n",
    "\n",
    "2. **Create a Display Function**: Write a function that iterates through the tasks and prints them with their indices.\n",
    "\n",
    "3. **Call the Function**: Execute the function to display your tasks.\n",
    "\n",
    "Using this template, you can easily customize your own to-do list!\n"
   ]
  }
 ],
 "metadata": {
  "kernelspec": {
   "display_name": "venv",
   "language": "python",
   "name": "python3"
  },
  "language_info": {
   "codemirror_mode": {
    "name": "ipython",
    "version": 3
   },
   "file_extension": ".py",
   "mimetype": "text/x-python",
   "name": "python",
   "nbconvert_exporter": "python",
   "pygments_lexer": "ipython3",
<<<<<<< HEAD
   "version": "3.12.3"
=======
   "version": "3.12.5"
>>>>>>> 0bad0d21
  }
 },
 "nbformat": 4,
 "nbformat_minor": 2
}<|MERGE_RESOLUTION|>--- conflicted
+++ resolved
@@ -155,60 +155,9 @@
   },
   {
    "cell_type": "code",
-<<<<<<< HEAD
-   "execution_count": 1,
-   "metadata": {},
-   "outputs": [
-    {
-     "name": "stdout",
-     "output_type": "stream",
-     "text": [
-      "3-8-3\n"
-     ]
-    }
-   ],
-=======
-   "execution_count": 32,
-   "metadata": {},
-   "outputs": [
-    {
-     "data": {
-      "application/javascript": "// List of tasks\nconst tasks = [\n    \"Finish homework\",\n    \"Clean the room\",\n    \"Go grocery shopping\",\n    \"Read a book\",\n    \"Exercise\"\n];\n\n// Function to display tasks with indices\nfunction displayTasks() {\n    console.log(\"Your To-Do List:\");\n    for (let index = 0; index < tasks.length; index++) {\n        console.log(`${index + 1}. ${tasks[index]}`); // Display task with its index\n    }\n}\n\n// Call the function\ndisplayTasks();\n",
-      "text/plain": [
-       "<IPython.core.display.Javascript object>"
-      ]
-     },
-     "metadata": {},
-     "output_type": "display_data"
-    }
-   ],
-   "source": [
-    "%%js\n",
-    "// List of tasks\n",
-    "const tasks = [\n",
-    "    \"Finish homework\",\n",
-    "    \"Clean the room\",\n",
-    "    \"Go grocery shopping\",\n",
-    "    \"Read a book\",\n",
-    "    \"Exercise\"\n",
-    "];\n",
-    "\n",
-    "// Function to display tasks with indices\n",
-    "function displayTasks() {\n",
-    "    console.log(\"Your To-Do List:\");\n",
-    "    for (let index = 0; index < tasks.length; index++) {\n",
-    "        console.log(`${index + 1}. ${tasks[index]}`); // Display task with its index\n",
-    "    }\n",
-    "}\n",
-    "\n",
-    "// Call the function\n",
-    "displayTasks();"
-   ]
-  },
-  {
-   "cell_type": "markdown",
-   "metadata": {},
->>>>>>> 0bad0d21
+   "execution_count": null,
+   "metadata": {},
+   "outputs": [],
    "source": [
     "### Summary of To-Do List Codes\n",
     "\n",
@@ -248,13 +197,7 @@
    "file_extension": ".py",
    "mimetype": "text/x-python",
    "name": "python",
-   "nbconvert_exporter": "python",
-   "pygments_lexer": "ipython3",
-<<<<<<< HEAD
-   "version": "3.12.3"
-=======
    "version": "3.12.5"
->>>>>>> 0bad0d21
   }
  },
  "nbformat": 4,
