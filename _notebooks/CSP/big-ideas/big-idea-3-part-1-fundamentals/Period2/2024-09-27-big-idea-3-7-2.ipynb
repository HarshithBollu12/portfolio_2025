--- conflicted
+++ resolved
@@ -2,33 +2,17 @@
  "cells": [
   {
    "cell_type": "raw",
-<<<<<<< HEAD
-   "metadata": {
-    "vscode": {
-     "languageId": "raw"
-    }
-   },
-=======
    "metadata": {},
->>>>>>> 969f4937
    "source": [
     "---\n",
     "toc: false\n",
     "comments: true\n",
     "layout: post\n",
-<<<<<<< HEAD
-    "title: 3.7.2 Nested Conditionals and Psuedocode \n",
-    "description: Student led teaching Nested Conditionals using Javascript and Python \n",
-    "permalink: /csp/big-idea/p2/3-7-2\n",
-    "categories: [CSP Big Ideas]\n",
-    "author:  Nolan, Tarun, Kush, and Vincent \n",
-=======
     "title: 3.7.2 Nested Conditionals Homework Hack\n",
     "description: Student led teaching on Conditionals using Javascript and Python\n",
     "permalink: /csp/big-idea/p2/3-7-2\n",
     "categories: [CSP Big Ideas]\n",
     "author:  Kush, Nolan, Vincent, and Tarun\n",
->>>>>>> 969f4937
     "menu: nav/csp_units/csp_unit3_p2_fundamentals.html\n",
     "---"
    ]
@@ -37,24 +21,7 @@
    "cell_type": "markdown",
    "metadata": {},
    "source": [
-<<<<<<< HEAD
-    "# Example 3: \n",
-    "<head>\n",
-    "<style>\n",
-    " ul li {\n",
-    "    margin-bottom: 10px;\n",
-    "  }\n",
-    "</style>\n",
-    "</head>\n",
-    "<ul>\n",
-    "  <li> Write pseudocode to determine if a person qualifies for a discount based on their membership status and purchase amount:</li>\n",
-    "  <li>if the person is a member: </li>\n",
-    "  <li>If someone is a member and spends more than $100, they get a 20% discount. If they spend $100 or less, they get a 10% discount. </li>\n",
-    "  <li>If they're not a member and spend more than $100, they get a 5% discount. If they spend $100 or less, they don’t get any discount. </li>\n",
-    "</ul> \n"
-=======
     "# Homework Hack"
->>>>>>> 969f4937
    ]
   },
   {
@@ -63,59 +30,6 @@
    "metadata": {},
    "outputs": [],
    "source": [
-<<<<<<< HEAD
-    "# Define is_member and purchase_amount\n",
-    "is_member = True  # Set to True if the person is a member, False if not\n",
-    "purchase_amount = 120  # Replace with the actual purchase amount\n",
-    "\n",
-    "# Check conditions and display the appropriate discount\n",
-    "if is_member == True and purchase_amount > 100:\n",
-    "    print(\"20% discount\")\n",
-    "elif is_member == True and purchase_amount <= 100:\n",
-    "    print(\"10% discount\")\n",
-    "elif is_member == False and purchase_amount > 100:\n",
-    "    print(\"5% discount\")\n",
-    "else:\n",
-    "    print(\"No discount\")\n"
-   ]
-  },
-  {
-   "cell_type": "code",
-   "execution_count": 1,
-   "metadata": {
-    "vscode": {
-     "languageId": "javascript"
-    }
-   },
-   "outputs": [
-    {
-     "data": {
-      "application/javascript": "// Define is_member and purchase_amount\nlet is_member = true;  // Set to true if the person is a member, false if not\nlet purchase_amount = 120;  // Replace with the actual purchase amount\n\n// Check conditions and display the appropriate discount\nif (is_member === true && purchase_amount > 100) {\n    console.log(\"20% discount\");\n} else if (is_member === true && purchase_amount <= 100) {\n    console.log(\"10% discount\");\n} else if (is_member === false && purchase_amount > 100) {\n    console.log(\"5% discount\");\n} else {\n    console.log(\"No discount\");\n}\n",
-      "text/plain": [
-       "<IPython.core.display.Javascript object>"
-      ]
-     },
-     "metadata": {},
-     "output_type": "display_data"
-    }
-   ],
-   "source": [
-    "%%js\n",
-    "// Define is_member and purchase_amount\n",
-    "let is_member = true;  // Set to true if the person is a member, false if not\n",
-    "let purchase_amount = 120;  // Replace with the actual purchase amount\n",
-    "\n",
-    "// Check conditions and display the appropriate discount\n",
-    "if (is_member === true && purchase_amount > 100) {\n",
-    "    console.log(\"20% discount\");\n",
-    "} else if (is_member === true && purchase_amount <= 100) {\n",
-    "    console.log(\"10% discount\");\n",
-    "} else if (is_member === false && purchase_amount > 100) {\n",
-    "    console.log(\"5% discount\");\n",
-    "} else {\n",
-    "    console.log(\"No discount\");\n",
-    "}"
-=======
     "side1 = float(input(\"Side 1: \"))\n",
     "side2 = float(input(\"Side 2: \"))\n",
     "side3 = float(input(\"Side 3: \"))\n",
@@ -130,28 +44,12 @@
     "    print(f\"Triangle Type: {triangle_type}\")\n",
     "else:\n",
     "    print(\"The sides provided do not form a triangle.\")"
->>>>>>> 969f4937
    ]
   },
   {
    "cell_type": "markdown",
    "metadata": {},
    "source": [
-<<<<<<< HEAD
-    "# Hacks\n",
-    "\n",
-    "<head>\n",
-    "<style>\n",
-    " ul li {\n",
-    "    margin-bottom: 10px;\n",
-    "  }\n",
-    "</style>\n",
-    "</head>\n",
-    "<ul>\n",
-    "  <li> Create pseudocode to evaluate whether a student passes a course, considering both their exam grades and attendance record, using nested if-statements.</li>\n",
-    "  <li> Write a Python code block to calculate the shipping fee based on the package's weight and the selected delivery option (standard or express), also using nested if-statements.</li>\n",
-    "</ul>  "
-=======
     "<h3><h3>\n",
     "\n",
     "-The code collects three sides of a triangle from the user using float(input()) to handle decimal input values.\n",
@@ -164,32 +62,12 @@
     "-The classification result is then printed using an f-string for clarity.\n",
     "\n",
     "-If the sides don't meet the triangle inequality condition, the code prints a message stating the sides do not form a valid triangle."
->>>>>>> 969f4937
    ]
   }
  ],
  "metadata": {
-<<<<<<< HEAD
-  "kernelspec": {
-   "display_name": "Python 3",
-   "language": "python",
-   "name": "python3"
-  },
-  "language_info": {
-   "codemirror_mode": {
-    "name": "ipython",
-    "version": 3
-   },
-   "file_extension": ".py",
-   "mimetype": "text/x-python",
-   "name": "python",
-   "nbconvert_exporter": "python",
-   "pygments_lexer": "ipython3",
-   "version": "3.12.5"
-=======
   "language_info": {
    "name": "python"
->>>>>>> 969f4937
   }
  },
  "nbformat": 4,
