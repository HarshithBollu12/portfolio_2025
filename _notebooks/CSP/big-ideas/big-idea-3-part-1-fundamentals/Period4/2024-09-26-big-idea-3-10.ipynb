{
 "cells": [
  {
   "cell_type": "raw",
   "metadata": {
    "vscode": {
     "languageId": "raw"
    }
   },
   "source": [
    "---\n",
    "layout: post\n",
    "title: Lesson 3.10.1 Lists\n",
    "categories: [Collaboration]\n",
    "courses: { csp: {week: 5} }\n",
    "type: collab\n",
    "comments: true\n",
    "permalink: /csp/big-idea/p4/3-{lesson}-{part}\n",
    "menu: nav/csp_units/csp_unit3_p4_fundamentals.html\n",
    "---"
   ],
   "source": []
  },
  {
   "cell_type": "markdown",
   "metadata": {},
   "source": [
    "List Operations:\n",
    "aList[i] - This access your list at index i. An index is a numeric value that represents the position of an element within that data structure. For example, the first element of aList is at index 1, represented by aList[1].\n",
    "x <- aList[i] - Assigns value of aList[i] to variable x\n",
    "aList[i] <- x - Assigns value of x to aList[i]\n",
    "aList[i] <- aList[j] - Assigns value of aList[j] to aList[i]\n",
    "\n",
    "INSERT(aList, i , value) - aList is the list in which you want to insert the value. i is the index at which you want to insert the value. value is the value you want to insert at that index\n",
    "APPEND(aList, value) - The value you put in is placed at the end of aList\n",
    "REMOVE(aList, i) - aList is the list in which you want to delete the value. i is the index at which you want to delete the value.\n",
    "LENGTH(aList) - Gives you the number of elements in aList\n",
    "\n",
    "FOR EACH item IN aList {\n",
    "} - Item is a var assigned each element of aList in order from first element to last. The code inside the for loop is run once for every assignment of item."
   ]
  },
  {
   "cell_type": "markdown",
   "metadata": {
    "vscode": {
     "languageId": "plaintext"
    }
   },
   "source": [
    "Append: To add an element at the end of the list"
   ]
  },
  {
   "cell_type": "markdown",
   "metadata": {},
   "source": []
  },
  {
   "cell_type": "code",
   "execution_count": null,
   "metadata": {},
   "outputs": [],
   "source": [
    "aList ← []\n",
    "\n",
    "USER_INPUT ← (\"Enter an item you want (or 'q' to quit): \")\n",
    "\n",
    "REPEAT UNTIL USER_INPUT ← q{\n",
    "    APPEND (aList, USER_INPUT)\n",
    "}\n",
    "\n",
    "DISPLAY(aList)"
   ]
  },
  {
   "cell_type": "code",
   "execution_count": null,
   "metadata": {
    "vscode": {
     "languageId": "javascript"
    }
   },
   "outputs": [],
   "source": []
  },
  {
   "cell_type": "code",
   "execution_count": null,
   "metadata": {},
   "outputs": [],
   "source": []
  },
  {
   "cell_type": "raw",
   "metadata": {
    "vscode": {
     "languageId": "raw"
    }
   },
   "source": []
  },
  {
   "cell_type": "code",
   "execution_count": null,
   "metadata": {
    "vscode": {
     "languageId": "javascript"
    }
   },
   "outputs": [],
   "source": []
  },
  {
   "cell_type": "code",
   "execution_count": null,
   "metadata": {},
   "outputs": [],
   "source": []
  },
  {
   "cell_type": "raw",
   "metadata": {
    "vscode": {
     "languageId": "raw"
    }
   },
   "source": [
    "---\n",
    "layout: post\n",
    "title: Lesson 3.10 Lists\n",
    "categories: [Collaboration]\n",
    "permalink: /csp/big-idea/p4/3-1\n",
    "courses: { csp: {week: 5} }\n",
    "type: collab\n",
    "comments: true\n",
    "permalink: /csp/big-idea/p4/3-10-3\n",
    "menu: nav/csp_units/csp_unit3_p4_fundamentals.html\n",
    "---"
   ]
  },
  {
   "cell_type": "code",
   "execution_count": null,
   "metadata": {
    "vscode": {
     "languageId": "javascript"
    }
   },
   "outputs": [],
   "source": [
    "%%js\n",
    "let aList = [\"Yeezys\", \"Yeezys\"];\n",
    "let bList = [\"No Yeezys\"];\n",
    "\n",
    "bList = aList; // Assigning the values of aList to bList\n",
    "let listLength = bList.length; // Getting the length of the list\n",
    "\n",
    "console.log(\"Things I want:\", bList);\n",
    "console.log(\"How many Yeezys:\", listLength);"
   ]
  },
  {
   "cell_type": "code",
   "execution_count": null,
   "metadata": {
    "vscode": {
     "languageId": "javascript"
    }
   },
   "outputs": [],
   "source": [
    "%%js \n",
    "let randomList = [1, 2, 3, 4, 5];\n",
    "console.log(\"Original List:\", randomList);\n",
    "\n",
    "randomList[2] = 100; // Modify the item at index 2 (third element)\n",
    "console.log(\"Modified List:\", randomList);\n"
   ]
  },
  {
   "cell_type": "code",
   "execution_count": null,
   "metadata": {},
   "outputs": [],
   "source": [
    "aList = [\"Yeezys\", \"Yeezys\"]\n",
    "bList = [\"No Yeezys\"]\n",
    "\n",
    "bList = aList  # Assigning the values of aList to bList\n",
    "list_length = len(bList)  # Getting the length of the list\n",
    "\n",
    "print(\"Things I want:\", bList)\n",
    "print(\"How many Yeezys:\", list_length)"
   ]
  },
  {
   "cell_type": "code",
   "execution_count": null,
   "metadata": {},
   "outputs": [],
   "source": [
    "random_list = [1, 2, 3, 4, 5]\n",
    "print(\"Original List:\", random_list)\n",
    "\n",
    "random_list[2] = 100  # Modify the item at index 2 (third element)\n",
    "print(\"Modified List:\", random_list)"
   ]
  },
  {
   "cell_type": "raw",
   "metadata": {
    "vscode": {
     "languageId": "raw"
    }
   },
   "source": [
    "---\n",
    "layout: post\n",
    "title: Lesson 3.10 Lists\n",
    "categories: [Collaboration]\n",
    "permalink: /csp/big-idea/p4/3-1\n",
    "courses: { csp: {week: 5} }\n",
    "type: collab\n",
    "comments: true\n",
    "permalink: /csp/big-idea/p4/3-10-2\n",
    "menu: nav/csp_units/csp_unit3_p4_fundamentals.html\n",
    "---"
   ]
  },
  {
   "cell_type": "raw",
   "metadata": {
    "vscode": {
     "languageId": "raw"
    }
   },
   "source": [
    "Checking if an element exists: In python, you can use the in keyword, which will return true if the element is found in the list.\n"
   ]
  },
  {
   "cell_type": "code",
   "execution_count": null,
   "metadata": {
    "vscode": {
     "languageId": "javascript"
    }
   },
   "outputs": [],
   "source": [
    "%%js\n",
    "let fruits = [\"apple\", \"banana\", \"orange\"];\n",
    "\n",
    "if (fruits.includes(\"banana\")) {\n",
    "    console.log(\"Banana is in the list!\");\n",
    "} else {\n",
    "    console.log(\"Banana is not in the list.\");\n",
    "}"
   ]
  },
  {
   "cell_type": "code",
   "execution_count": null,
   "metadata": {},
   "outputs": [],
   "source": [
    "my_list = [10, 20, 30, 40, 50]\n",
    "\n",
    "# Check for an element\n",
    "element_to_check = 30\n",
    "\n",
    "if element_to_check in my_list:\n",
    "    print(f\"{element_to_check} is in the list.\")\n",
    "else:\n",
    "    print(f\"{element_to_check} is not in the list.\")"
   ]
  },
  {
   "cell_type": "code",
   "execution_count": null,
   "metadata": {
    "vscode": {
     "languageId": "javascript"
    }
   },
   "outputs": [],
   "source": [
    "%%js\n",
    "let fruits = [\"apple\", \"banana\", \"orange\"];\n",
    "\n",
    "if (fruits.includes(\"banana\")) {\n",
    "    console.log(\"Banana is in the list!\");\n",
    "} else {\n",
    "    console.log(\"Banana is not in the list.\");\n",
    "}"
   ]
  },
  {
   "cell_type": "raw",
   "metadata": {
    "vscode": {
     "languageId": "raw"
    }
   },
   "source": [
    "List Hacks: Sum of Numbers"
   ]
  },
  {
   "cell_type": "code",
   "execution_count": null,
   "metadata": {},
   "outputs": [],
   "source": [
    "sum -> 10\n",
    "nums ← [1, 2, 3, 4, 5, 6, 7, 8, 9, 10]\n",
    "even_sum ← 0\n",
    "\n",
    "FOR EACH score IN nums\n",
    "    IF score MOD 2 = 0 THEN\n",
    "        even_sum ← even_sum + score\n",
    "    END IF\n",
    "END FOR\n",
    "\n",
    "DISPLAY (\"Sum of even numbers in the list:\", even_sum)\n"
   ]
  },
  {
   "cell_type": "code",
   "execution_count": null,
   "metadata": {
    "vscode": {
     "languageId": "javascript"
    }
   },
   "outputs": [],
   "source": [
    "%%js\n",
    "let numbers = [1, 2, 3, 4, 5, 6];\n",
    "let sum = 0;\n",
    "\n",
    "for (let num of numbers) {\n",
    "    if (num % 2 === 0) {\n",
    "        sum += num;\n",
    "    }\n",
    "}\n",
    "\n",
    "console.log(\"Sum of even numbers:\", sum);"
   ]
  },
  {
   "cell_type": "raw",
   "metadata": {
    "vscode": {
     "languageId": "raw"
    }
   },
   "source": [
    "Hacks: Successfully find a specific element in a Lists\n",
    "Find the maximum and minimum value of a list"
   ]
  },
  {
   "cell_type": "code",
   "execution_count": null,
   "metadata": {},
   "outputs": [],
   "source": [
    "def sum_of_odd_numbers(numbers):\n",
    "    return sum(num for num in numbers if num % 2 != 0)\n",
    "\n",
    "# Example usage:\n",
    "numbers = [1, 2, 3, 4, 5, 6, 7, 8, 9]\n",
    "print(sum_of_odd_numbers(numbers))  # Output: 25"
   ]
  },
  {
   "cell_type": "code",
   "execution_count": null,
   "metadata": {
    "vscode": {
     "languageId": "javascript"
    }
   },
   "outputs": [],
   "source": [
    "%%js\n",
    "function sumOfOddNumbers(numbers) {\n",
    "    let sum = 0;\n",
    "    for (let num of numbers) {\n",
    "        if (num % 2 !== 0) {\n",
    "            sum += num;\n",
    "        }\n",
    "    }\n",
    "    return sum;\n",
    "}\n",
    "\n",
    "// Example usage:\n",
    "let numbers = [1, 2, 3, 4, 5, 6, 7, 8, 9];\n",
    "console.log(sumOfOddNumbers(numbers));  // Output: 25"
   ]
<<<<<<< HEAD
  },
  {
   "cell_type": "code",
   "execution_count": null,
   "metadata": {
    "vscode": {
     "languageId": "plaintext"
    }
   },
   "outputs": [],
   "source": [
    "Mini Quiz\n",
    "\n",
    "Write a Python program that creates a list of the following numbers: 10, 20, 30, 40, 50. Then, print the second element in the list.\n",
    "Write a JavaScript program that creates an array of the following numbers: 10, 20, 30, 40, 50. Then, log the second element in the array to the console.\n",
    "Python:\n",
    "Given the list fruits = ['apple', 'banana', 'cherry'], add 'orange' to the end of the list.\n",
    "JavaScript:\n",
    "Given the array let colors = ['red', 'green', 'blue', 'yellow'], remove the element 'blue' from the array."
   ]
  },
  {
   "cell_type": "markdown",
   "metadata": {
    "vscode": {
     "languageId": "plaintext"
    }
   },
   "source": [
    "Python Homework Hacks\n",
    "\n",
    "Homework Assignment: List Operations\n",
    "Problem Statement:\n",
    "You are given a list of numbers, and your task is to perform the following operations:\n",
    "\n",
    "Create a list of numbers from 1 to 20.\n",
    "Find and print all even numbers from the list.\n",
    "Find and print the square of each number in the list.\n",
    "Remove duplicates from the following list:\n",
    "duplicate_list = [1, 2, 2, 3, 4, 4, 5, 5, 6]\n",
    "Create a new list that contains only numbers greater than 10.\n",
    "Reverse the original list and print it.\n",
    "Sort the list of squares in descending order.\n",
    "Requirements:\n",
    "Each step must be implemented using basic list operations (loops, comprehensions, slicing, etc.).\n",
    "Use comments in your code to explain what each step is doing.\n",
    "Submit:\n",
    "Your Python script or notebook file containing the solution.\n",
    "\n",
    "Javascript Homework Hacks: Array Operations\n",
    "Problem Statement:\n",
    "You are given an array of numbers, and your task is to perform the following operations:\n",
    "\n",
    "Create an array of numbers from 1 to 20.\n",
    "Find and print all odd numbers from the array.\n",
    "Find and print the cube of each number in the array.\n",
    "Remove duplicates from the following array:\n",
    "let duplicateArray = [1, 2, 2, 3, 4, 4, 5, 5, 6];\n",
    "Create a new array that contains only numbers less than 10.\n",
    "Reverse the original array and print it.\n",
    "Sort the array of cubes in ascending order.\n",
    "\n",
    "Submit:\n",
    "Your JavaScript file containing the solution."
   ]
=======
>>>>>>> 982403ab
  }
 ],
 "metadata": {
  "language_info": {
   "name": "python"
  }
 },
 "nbformat": 4,
 "nbformat_minor": 2
}<|MERGE_RESOLUTION|>--- conflicted
+++ resolved
@@ -400,7 +400,6 @@
     "let numbers = [1, 2, 3, 4, 5, 6, 7, 8, 9];\n",
     "console.log(sumOfOddNumbers(numbers));  // Output: 25"
    ]
-<<<<<<< HEAD
   },
   {
    "cell_type": "code",
@@ -466,8 +465,6 @@
     "Submit:\n",
     "Your JavaScript file containing the solution."
    ]
-=======
->>>>>>> 982403ab
   }
  ],
  "metadata": {
