--- conflicted
+++ resolved
@@ -1,8 +1,6 @@
 {
  "cells": [
   {
-<<<<<<< HEAD
-=======
    "cell_type": "raw",
    "metadata": {
     "vscode": {
@@ -23,7 +21,6 @@
    ]
   },
   {
->>>>>>> 63fed6f8
    "cell_type": "code",
    "execution_count": null,
    "metadata": {},
