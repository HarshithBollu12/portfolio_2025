--- conflicted
+++ resolved
@@ -22,7 +22,6 @@
        
             </div>
         </td>
-<<<<<<< HEAD
         <td class="dropdown">
             <a class="dropbtn" href="{{site.baseurl}}/csp/big-idea/p3/3-4">.4</a>
             <div class="dropdown-content">
@@ -31,44 +30,4 @@
             </div>
         </td>
     </tr>
-</table>         
-=======
-        <td class="dropdown"></td>
-        <a class="dropbtn" href="{{site.baseurl}}/csp/big-idea/p3/3-5">.5</a>
-        <div class="dropdown-content">
-        </div>
-    </td>
-</table>
-
-<table>
-    <tr>
-        <td class="dropdown"></td>
-            <a class="dropbtn" href="{{site.baseurl}}/csp/big-idea/p3/fundamentals">Big Idea 3</a>
-        </td>
-        <td class="dropdown">
-            <a class="dropbtn" href="{{site.baseurl}}/csp/big-idea/p3/3-10">.6</a>
-            <div class="dropdown-content">
-                <a href="{{site.baseurl}}/csp/big-idea/p3/3-6-1">.6.1</a>
-                <a href="{{site.baseurl}}/csp/big-idea/p3/3-6-2">.6.2</a>
-                <a href="{{site.baseurl}}/csp/big-idea/p3/3-6-3">.6.3</a>
-                <a href="{{site.baseurl}}/csp/big-idea/p3/3-6-4">.6.4</a>
-            </div>
-        </td>
-</table>
-        
-<table>
-    <tr>
-        <td class="dropdown"></td>
-            <a class="dropbtn" href="{{site.baseurl}}/csp/big-idea/p3/fundamentals">Big Idea 3</a>
-        </td>
-        <td class="dropdown">
-            <a class="dropbtn" href="{{site.baseurl}}/csp/big-idea/p3/3-10">.7</a>
-            <div class="dropdown-content">
-                <a href="{{site.baseurl}}/csp/big-idea/p3/3-7-1">.7.1</a>
-                <a href="{{site.baseurl}}/csp/big-idea/p3/3-7-2">.7.2</a>
-                <a href="{{site.baseurl}}/csp/big-idea/p3/3-7-3">.7.3</a>
-                <a href="{{site.baseurl}}/csp/big-idea/p3/3-7-4">.7.4</a>
-            </div>
-        </td>
-</table>
->>>>>>> 34511cae
+</table>         