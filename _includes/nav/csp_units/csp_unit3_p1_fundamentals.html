--- conflicted
+++ resolved
@@ -62,18 +62,14 @@
                 <a href="{{site.baseurl}}/csp/big-idea/3-7/p1/solution">Solutions</a>
             </div>
         </td>
-        <td class="dropdown">
-            <a class="dropbtn" href="{{site.baseurl}}/csp/big-idea/3-8/p1">.8</a>
-<<<<<<< HEAD
-            <div class="downdown-content">
-                    <a href="{{site.baseurl}}/csp/big-idea/3-8/p1/3-8-1">Homework Hack</a>
-                    <a href="{{site.baseurl}}/csp/big-idea/3-8/p1/3-8-2">Popcorn Hack</a>
-                    <a href="{{site.baseurl}}/csp/big-idea/3-8/p1/3-8-3">Solutions for Hacks</a>
-                </div>
-=======
-            </div>
->>>>>>> 95819008
-        </td>
+             <td class="dropdown">
+         <a class="dropbtn" href="{{site.baseurl}}/csp/big-idea/3-8/p1">.8</a>
+         <div class="downdown-content">
+             <a href="{{site.baseurl}}/csp/big-idea/3-8/p1/3-8-1">Homework Hack</a>
+             <a href="{{site.baseurl}}/csp/big-idea/3-8/p1/3-8-2">Popcorn Hack</a>
+             <a href="{{site.baseurl}}/csp/big-idea/3-8/p1/3-8-3">Solutions for Hacks</a>
+         </div>
+     </td>
         <td class="dropdown">
             <a class="dropbtn" href="{{site.baseurl}}/csp/big-idea/01/3-10/">.10</a>
             <div class="dropdown-content">
